--- conflicted
+++ resolved
@@ -1,10 +1,6 @@
 {
   "name": "@fluid-experimental/property-query-service",
-<<<<<<< HEAD
-  "version": "1.2.0",
-=======
   "version": "2.0.0",
->>>>>>> 6f4c1dbf
   "private": true,
   "description": "Moira service",
   "homepage": "https://fluidframework.com",
@@ -46,17 +42,10 @@
     "tempDirectory": "coverage/tmp"
   },
   "dependencies": {
-<<<<<<< HEAD
-    "@fluid-experimental/property-changeset": "^1.2.0",
-    "@fluid-experimental/property-common": "^1.2.0",
-    "@fluid-experimental/property-properties": "^1.2.0",
-    "@fluid-experimental/property-query": "^1.2.0",
-=======
     "@fluid-experimental/property-changeset": "^2.0.0",
     "@fluid-experimental/property-common": "^2.0.0",
     "@fluid-experimental/property-properties": "^2.0.0",
     "@fluid-experimental/property-query": "^2.0.0",
->>>>>>> 6f4c1dbf
     "async": "^3.2.0",
     "basicauth-middleware": "2.0.0",
     "body-parser": "^1.18.3",
@@ -80,15 +69,6 @@
     "sleep-promise": "8.0.1"
   },
   "devDependencies": {
-<<<<<<< HEAD
-    "@fluid-experimental/property-dds": "^1.2.0",
-    "@fluidframework/common-utils": "^0.32.1",
-    "@fluidframework/local-driver": "^1.2.0",
-    "@fluidframework/mocha-test-setup": "^1.2.0",
-    "@fluidframework/runtime-utils": "^1.2.0",
-    "@fluidframework/server-local-server": "^0.1036.5000-0",
-    "@fluidframework/test-utils": "^1.2.0",
-=======
     "@fluid-experimental/property-dds": "^2.0.0",
     "@fluidframework/common-utils": "^0.32.1",
     "@fluidframework/local-driver": "^2.0.0",
@@ -96,7 +76,6 @@
     "@fluidframework/runtime-utils": "^2.0.0",
     "@fluidframework/server-local-server":  "^0.1037.1000-0",
     "@fluidframework/test-utils": "^2.0.0",
->>>>>>> 6f4c1dbf
     "@rushstack/eslint-config": "^2.5.1",
     "aws-sdk": "2.547.0",
     "chai": "^4.2.0",
