{
  "packages": [
    "packages/**"
  ],
<<<<<<< HEAD
  "version": "0.1037.0"
=======
  "version": "0.1037.1000"
>>>>>>> 6f4c1dbf
}<|MERGE_RESOLUTION|>--- conflicted
+++ resolved
@@ -2,9 +2,5 @@
   "packages": [
     "packages/**"
   ],
-<<<<<<< HEAD
-  "version": "0.1037.0"
-=======
   "version": "0.1037.1000"
->>>>>>> 6f4c1dbf
 }