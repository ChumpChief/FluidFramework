/*!
 * Copyright (c) Microsoft Corporation. All rights reserved.
 * Licensed under the MIT License.
 */

import * as assert from "assert";
import { EventEmitter } from "events";
import { IDisposable } from "@microsoft/fluid-common-definitions";
import { IComponent, IComponentLoadable, IRequest, IResponse } from "@microsoft/fluid-component-core-interfaces";
import {
    IAudience,
    IBlobManager,
    IDeltaManager,
    IGenericBlob,
    ILoader,
} from "@microsoft/fluid-container-definitions";
import { Deferred } from "@microsoft/fluid-common-utils";
import { IDocumentStorageService } from "@microsoft/fluid-driver-definitions";
import { readAndParse } from "@microsoft/fluid-driver-utils";
import { BlobTreeEntry, raiseConnectedEvent } from "@microsoft/fluid-protocol-base";
import {
    ConnectionState,
    IDocumentMessage,
    IQuorum,
    ISequencedDocumentMessage,
    ISnapshotTree,
    ITree,
    MessageType,
} from "@microsoft/fluid-protocol-definitions";
import {
    ComponentRegistryEntry,
    IAttachMessage,
    IComponentContext,
    IComponentFactory,
    IComponentRegistry,
    IComponentRuntime,
    IEnvelope,
    IHostRuntime,
    IInboundSignalMessage,
    IExperimentalHostRuntime,
    IExperimentalComponentContext,
} from "@microsoft/fluid-runtime-definitions";
import { SummaryTracker } from "@microsoft/fluid-runtime-utils";
import { v4 as uuid } from "uuid";

// Snapshot Format Version to be used in component attributes.
const currentSnapshotFormatVersion = "0.1";

/**
 * Added IComponentAttributes similar to IChannelAttributues which will tell
 * the attributes of a component like the package, snapshotFormatVersion to
 * take different decisions based on a particular snapshotForamtVersion.
 */
export interface IComponentAttributes {
    pkg: string;
    readonly snapshotFormatVersion?: string;
}

interface ISnapshotDetails {
    pkg: readonly string[];
    snapshot?: ISnapshotTree;
}

/**
 * Represents the context for the component. This context is passed to the component runtime.
 */
export abstract class ComponentContext extends EventEmitter implements IComponentContext, IDisposable,
    IExperimentalComponentContext
{
    public readonly isExperimentalComponentContext = true;

    public isLocal(): boolean {
        const expHostRuntime = this._hostRuntime as IExperimentalHostRuntime;
        assert(expHostRuntime?.isExperimentalHostRuntime);
        return expHostRuntime.isLocal() || !this.isAttached;
    }

    public get documentId(): string {
        return this._hostRuntime.id;
    }

    public get packagePath(): readonly string[] {
        // The component must be loaded before the path is accessed.
        assert(this.loaded);
        // eslint-disable-next-line @typescript-eslint/no-non-null-assertion
        return this.pkg!;
    }

    public get parentBranch(): string | null {
        return this._hostRuntime.parentBranch;
    }

    public get options(): any {
        return this._hostRuntime.options;
    }

    public get clientId(): string | undefined {
        return this._hostRuntime.clientId;
    }

    public get blobManager(): IBlobManager {
        return this._hostRuntime.blobManager;
    }

    public get deltaManager(): IDeltaManager<ISequencedDocumentMessage, IDocumentMessage> {
        return this._hostRuntime.deltaManager;
    }

    public get connected(): boolean {
        return this._hostRuntime.connected;
    }

    public get leader(): boolean {
        return this._hostRuntime.leader;
    }

    public get connectionState(): ConnectionState {
        return this._hostRuntime.connectionState;
    }

    public get submitFn(): (type: MessageType, contents: any) => void {
        return this._hostRuntime.submitFn;
    }

    public get submitSignalFn(): (contents: any) => void {
        return this._hostRuntime.submitSignalFn;
    }

    public get snapshotFn(): (message: string) => Promise<void> {
        return this._hostRuntime.snapshotFn;
    }

    public get branch(): string {
        return this._hostRuntime.branch;
    }

    public get loader(): ILoader {
        return this._hostRuntime.loader;
    }

    public get hostRuntime(): IHostRuntime {
        return this._hostRuntime;
    }

    public get baseSnapshot(): ISnapshotTree | undefined {
        return this._baseSnapshot;
    }

    private _disposed = false;
    public get disposed() { return this._disposed; }

    public get isAttached(): boolean {
        return this._isAttached;
    }

    public readonly attach: (componentRuntime: IComponentRuntime) => void;
    protected componentRuntime: IComponentRuntime | undefined;
    private loaded = false;
    private pending: ISequencedDocumentMessage[] | undefined = [];
    private componentRuntimeDeferred: Deferred<IComponentRuntime> | undefined;
    private _baseSnapshot: ISnapshotTree | undefined;

    constructor(
        private readonly _hostRuntime: IHostRuntime,
        public readonly id: string,
        public readonly existing: boolean,
        public readonly storage: IDocumentStorageService,
        public readonly scope: IComponent,
        public readonly summaryTracker: SummaryTracker,
        private _isAttached: boolean,
        attach: (componentRuntime: IComponentRuntime) => void,
        protected pkg?: readonly string[],
    ) {
        super();

        this.attach = (componentRuntime: IComponentRuntime) => {
            attach(componentRuntime);
            this._isAttached = true;
        };
        // back-compat: 0.14 uploadSummary
        this.summaryTracker.addRefreshHandler(async () => {
            // We do not want to get the snapshot unless we have to.
            // If the component runtime is listening on refreshBaseSummary
            // event, then that means it is older version and requires the
            // component context to emit this event.
            if (this.listeners("refreshBaseSummary")?.length > 0) {
                const subtree = await this.summaryTracker.getSnapshotTree();
                if (subtree) {
                    // This subtree may not yet exist in acked summary, so only emit if found.
                    this.emit("refreshBaseSummary", subtree);
                }
            }
        });
    }

    public dispose(): void {
        if (this._disposed) {
            return;
        }
        this._disposed = true;

        // Dispose any pending runtime after it gets fulfilled
        if (this.componentRuntimeDeferred) {
            this.componentRuntimeDeferred.promise.then((runtime) => {
                runtime.dispose();
            }).catch((error) => {
                this.hostRuntime.logger.sendErrorEvent(
                    { eventName: "ComponentRuntimeDisposeError", componentId: this.id },
                    error);
            });
        }
    }

    /**
     * @deprecated
     * Remove once issue #1756 is closed
     */
    public async createComponent(pkgOrId: string | undefined, pkg?: string, props?: any): Promise<IComponentRuntime> {
        // pkgOrId can't be undefined if pkg is undefined
        // eslint-disable-next-line @typescript-eslint/no-non-null-assertion
        const pkgName = pkg ?? pkgOrId!;
        assert(pkgName);
        const id = pkg ? (pkgOrId ?? uuid()) : uuid();

        const packagePath: string[] = await this.composeSubpackagePath(pkgName);

        return this.hostRuntime._createComponentWithProps(packagePath, props, id);
    }

    public async createComponentWithRealizationFn(
        pkg: string,
        realizationFn?: (context: IComponentContext) => void,
    ): Promise<IComponent & IComponentLoadable> {
        const packagePath = await this.composeSubpackagePath(pkg);

        const componentRuntime = await this.hostRuntime.createComponentWithRealizationFn(
            packagePath,
            realizationFn,
        );
        const response = await componentRuntime.request({ url: "/" });
        if (response.status !== 200 || response.mimeType !== "fluid/component") {
            throw new Error("Failed to create component");
        }

        return response.value;
    }

    private async rejectDeferredRealize(reason: string) {
        const error = new Error(reason);
        // Error messages contain package names that is considered Personal Identifiable Information
        // Mark it as such, so that if it ever reaches telemetry pipeline, it has a chance to remove it.
        (error as any).containsPII = true;

        // This is always called with a componentRuntimeDeferred in realize();
        // eslint-disable-next-line @typescript-eslint/no-non-null-assertion
        const deferred = this.componentRuntimeDeferred!;
        deferred.reject(error);
        return deferred.promise;
    }

    public async realize(): Promise<IComponentRuntime> {
        if (!this.componentRuntimeDeferred) {
            this.componentRuntimeDeferred = new Deferred<IComponentRuntime>();
            const details = await this.getInitialSnapshotDetails();
            // Base snapshot is the baseline where pending ops are applied to.
            // It is important that this be in sync with the pending ops, and also
            // that it is set here, before bindRuntime is called.
            this._baseSnapshot = details.snapshot;
            const packages = details.pkg;
            let entry: ComponentRegistryEntry | undefined;
            let registry: IComponentRegistry | undefined = this._hostRuntime.IComponentRegistry;
            let factory: IComponentFactory | undefined;
            let lastPkg: string | undefined;
            for (const pkg of packages) {
                if (!registry) {
                    return this.rejectDeferredRealize(`No registry for ${lastPkg} package`);
                }
                lastPkg = pkg;
                entry = await registry.get(pkg);
                if (!entry) {
                    return this.rejectDeferredRealize(`Registry does not contain entry for the package ${pkg}`);
                }
                factory = entry.IComponentFactory;
                registry = entry.IComponentRegistry;
            }

            if (factory === undefined) {
                return this.rejectDeferredRealize(`Can't find factory for ${lastPkg} package`);
            }
            // During this call we will invoke the instantiate method - which will call back into us
            // via the bindRuntime call to resolve componentRuntimeDeferred
            factory.instantiateComponent(this);
        }

        return this.componentRuntimeDeferred.promise;
    }

    public async realizeWithFn(realizationFn: (context: IComponentContext) => void): Promise<IComponentRuntime> {
        if (!this.componentRuntimeDeferred) {
            this.componentRuntimeDeferred = new Deferred<IComponentRuntime>();
            realizationFn(this);
        }

        return this.componentRuntimeDeferred.promise;
    }

    /**
     * Notifies this object about changes in the connection state.
     * @param value - New connection state.
     * @param clientId - ID of the client. It's old ID when in disconnected state and
     * it's new client ID when we are connecting or connected.
     */
    public changeConnectionState(value: ConnectionState, clientId?: string) {
        this.verifyNotClosed();

        // Connection events are ignored if the component is not yet loaded
        if (!this.loaded) {
            return;
        }

        // eslint-disable-next-line @typescript-eslint/no-non-null-assertion
        this.componentRuntime!.changeConnectionState(value, clientId);

        raiseConnectedEvent(this, value, clientId);
    }

    public process(message: ISequencedDocumentMessage, local: boolean): void {
        this.verifyNotClosed();

        this.summaryTracker.updateLatestSequenceNumber(message.sequenceNumber);

        if (this.loaded) {
            // eslint-disable-next-line @typescript-eslint/no-non-null-assertion
            return this.componentRuntime!.process(message, local);
        } else {
<<<<<<< HEAD
            assert(!local);
            // eslint-disable-next-line @typescript-eslint/no-non-null-assertion
            this.pending!.push(message);
=======
            assert(!local, "local component is not loaded");
            this.pending.push(message);
>>>>>>> bca1754e
        }
    }

    public processSignal(message: IInboundSignalMessage, local: boolean): void {
        this.verifyNotClosed();

        // Signals are ignored if the component is not yet loaded
        if (!this.loaded) {
            return;
        }

        // eslint-disable-next-line @typescript-eslint/no-non-null-assertion
        this.componentRuntime!.processSignal(message, local);
    }

    public getQuorum(): IQuorum {
        this.verifyNotClosed();
        return this._hostRuntime.getQuorum();
    }

    public getAudience(): IAudience {
        this.verifyNotClosed();
        return this._hostRuntime.getAudience();
    }

    public async getBlobMetadata(): Promise<IGenericBlob[]> {
        return this.blobManager.getBlobMetadata();
    }

    /**
     * Notifies the object to take snapshot of a component.
     */
    public async snapshot(fullTree: boolean = false): Promise<ITree> {
        if (!fullTree) {
            const id = await this.summaryTracker.getId();
            if (id !== undefined) {
                return { id, entries: [] };
            }
        }

        const { pkg } = await this.getInitialSnapshotDetails();

        const componentAttributes: IComponentAttributes = {
            pkg: JSON.stringify(pkg),
            snapshotFormatVersion: currentSnapshotFormatVersion,
        };

        await this.realize();

        // eslint-disable-next-line @typescript-eslint/no-non-null-assertion
        const entries = await this.componentRuntime!.snapshotInternal(fullTree);

        entries.push(new BlobTreeEntry(".component", JSON.stringify(componentAttributes)));

        return { entries, id: null };
    }

    public async request(request: IRequest): Promise<IResponse> {
        const runtime = await this.realize();
        return runtime.request(request);
    }

    public submitMessage(type: MessageType, content: any): number {
        this.verifyNotClosed();
        assert(this.componentRuntime);
        return this.submitOp(type, content);
    }

    /**
     * This is called from a SharedSummaryBlock that does not generate ops but only wants to be part of the summary.
     * It indicates that there is data in the object that needs to be summarized.
     * We will update the latestSequenceNumber of the summary tracker of this component and of the object's channel.
     *
     * @param address - The address of the channel that is dirty.
     *
     */
    public setChannelDirty(address: string): void {
        this.verifyNotClosed();

        // Get the latest sequence number.
        const latestSequenceNumber = this.deltaManager.referenceSequenceNumber;

        // Update our summary tracker's latestSequenceNumber.
        this.summaryTracker.updateLatestSequenceNumber(latestSequenceNumber);

        const channelSummaryTracker = this.summaryTracker.getChild(address);
        // If there is a summary tracker for the channel that called us, update it's latestSequenceNumber.
        if (channelSummaryTracker) {
            channelSummaryTracker.updateLatestSequenceNumber(latestSequenceNumber);
        }
    }

    public submitSignal(type: string, content: any) {
        this.verifyNotClosed();
        assert(this.componentRuntime);
        const envelope: IEnvelope = {
            address: this.id,
            contents: {
                content,
                type,
            },
        };
        return this._hostRuntime.submitSignalFn(envelope);
    }

    public error(err: any): void {
        this.hostRuntime.error(err);
    }

    /**
     * Updates the leader.
     * @param leadership - Whether this client is the new leader or not.
     */
    public updateLeader(leadership: boolean) {
        // Leader events are ignored if the component is not yet loaded
        if (!this.loaded) {
            return;
        }
        if (leadership) {
            this.emit("leader", this.clientId);
        } else {
            this.emit("notleader", this.clientId);
        }
    }

    public bindRuntime(componentRuntime: IComponentRuntime) {
        if (this.componentRuntime) {
            throw new Error("runtime already bound");
        }

        // If this ComponentContext was created via `IHostRuntime.createComponentContext`, the
        // `componentRuntimeDeferred` promise hasn't yet been initialized.  Do so now.
        if (!this.componentRuntimeDeferred) {
            this.componentRuntimeDeferred = new Deferred();
        }

        // eslint-disable-next-line @typescript-eslint/no-non-null-assertion
        const pending = this.pending!;

        if (pending.length > 0) {
            // Apply all pending ops
            for (const op of pending) {
                componentRuntime.process(op, false);
            }
        }

        this.pending = undefined;

        // And now mark the runtime active
        this.loaded = true;
        this.componentRuntime = componentRuntime;

        // Freeze the package path to ensure that someone doesn't modify it when it is
        // returned in packagePath().
        Object.freeze(this.pkg);

        // And notify the pending promise it is now available
        this.componentRuntimeDeferred.resolve(this.componentRuntime);
    }

    /**
     * Take a package name and transform it into a path that can be used to find it
     * from this context, such as by looking into subregistries
     * @param subpackage - The subpackage to find in this context
     * @returns A list of packages to the subpackage destination if found,
     * otherwise the original subpackage
     */
    protected async composeSubpackagePath(subpackage: string): Promise<string[]> {
        const details = await this.getInitialSnapshotDetails();
        let packagePath: string[] = [...details.pkg];

        // A factory could not contain the registry for itself. So if it is the same the last snapshot
        // pkg, return our package path.
        if (packagePath.length > 0 && subpackage === packagePath[packagePath.length - 1]) {
            return packagePath;
        }

        // Look for the package entry in our sub-registry. If we find the entry, we need to add our path
        // to the packagePath. If not, look into the global registry and the packagePath becomes just the
        // passed package.
        if (await this.componentRuntime?.IComponentRegistry?.get(subpackage)) {
            packagePath.push(subpackage);
        } else {
            if (!(await this._hostRuntime.IComponentRegistry.get(subpackage))) {
                throw new Error(`Registry does not contain entry for package '${subpackage}'`);
            }

            packagePath = [subpackage];
        }

        return packagePath;
    }

    public abstract generateAttachMessage(): IAttachMessage;

    protected abstract getInitialSnapshotDetails(): Promise<ISnapshotDetails>;

    private submitOp(type: MessageType, content: any): number {
        this.verifyNotClosed();
        const envelope: IEnvelope = {
            address: this.id,
            contents: {
                content,
                type,
            },
        };
        return this._hostRuntime.submitFn(MessageType.Operation, envelope);
    }

    private verifyNotClosed() {
        if (this._disposed) {
            throw new Error("Runtime is closed");
        }
    }
}

export class RemotedComponentContext extends ComponentContext {
    private details: ISnapshotDetails | undefined;

    constructor(
        id: string,
        private readonly initSnapshotValue: ISnapshotTree | string | null,
        runtime: IHostRuntime,
        storage: IDocumentStorageService,
        scope: IComponent,
        summaryTracker: SummaryTracker,
        pkg?: string[],
    ) {
        super(
            runtime,
            id,
            true,
            storage,
            scope,
            summaryTracker,
            true,
            () => {
                throw new Error("Already attached");
            },
            pkg);
    }

    public generateAttachMessage(): IAttachMessage {
        throw new Error("Cannot attach remote component");
    }

    // This should only be called during realize to get the baseSnapshot,
    // or it can be called at any time to get the pkg, but that assumes the
    // pkg can never change for a component.
    protected async getInitialSnapshotDetails(): Promise<ISnapshotDetails> {
        if (!this.details) {
            let tree: ISnapshotTree | null;

            if (typeof this.initSnapshotValue === "string") {
                const commit = (await this.storage.getVersions(this.initSnapshotValue, 1))[0];
                tree = await this.storage.getSnapshotTree(commit);
            } else {
                tree = this.initSnapshotValue;
            }

            if (tree !== null && tree.blobs[".component"] !== undefined) {
                // Need to rip through snapshot and use that to populate extraBlobs
                const { pkg, snapshotFormatVersion } =
                    await readAndParse<IComponentAttributes>(
                        this.storage,
                        tree.blobs[".component"]);

                let pkgFromSnapshot: string[];
                // Use the snapshotFormatVersion to determine how the pkg is encoded in the snapshot.
                // For snapshotFormatVersion = "0.1", pkg is jsonified, otherwise it is just a string.
                if (snapshotFormatVersion === undefined) {
                    if (pkg.startsWith("[\"") && pkg.endsWith("\"]")) {
                        pkgFromSnapshot = JSON.parse(pkg) as string[];
                    } else {
                        pkgFromSnapshot = [pkg];
                    }
                } else if (snapshotFormatVersion === currentSnapshotFormatVersion) {
                    pkgFromSnapshot = JSON.parse(pkg) as string[];
                } else {
                    throw new Error(`Invalid snapshot format version ${snapshotFormatVersion}`);
                }
                this.pkg = pkgFromSnapshot;
            }

            this.details = {
                // eslint-disable-next-line @typescript-eslint/no-non-null-assertion
                pkg: this.pkg!,
                snapshot: tree ?? undefined,
            };
        }

        return this.details;
    }
}

export class LocalComponentContext extends ComponentContext {
    constructor(
        id: string,
        pkg: string[],
        runtime: IHostRuntime,
        storage: IDocumentStorageService,
        scope: IComponent,
        summaryTracker: SummaryTracker,
        attachCb: (componentRuntime: IComponentRuntime) => void,
        /**
         * @deprecated 0.16 Issue #1635 Use the IComponentFactory creation methods instead to specify initial state
         */
        public readonly createProps?: any,
    ) {
        super(runtime, id, false, storage, scope, summaryTracker, false, attachCb, pkg);
    }

    public generateAttachMessage(): IAttachMessage {
        const componentAttributes: IComponentAttributes = {
            pkg: JSON.stringify(this.pkg),
            snapshotFormatVersion: currentSnapshotFormatVersion,
        };

        // eslint-disable-next-line @typescript-eslint/no-non-null-assertion
        const entries = this.componentRuntime!.getAttachSnapshot();
        const snapshot: ITree = { entries, id: null };

        snapshot.entries.push(new BlobTreeEntry(".component", JSON.stringify(componentAttributes)));

        const message: IAttachMessage = {
            id: this.id,
            snapshot,
            // eslint-disable-next-line @typescript-eslint/no-non-null-assertion
            type: this.pkg![this.pkg!.length - 1],
        };

        return message;
    }

    protected async getInitialSnapshotDetails(): Promise<ISnapshotDetails> {
        return {
            // eslint-disable-next-line @typescript-eslint/no-non-null-assertion
            pkg: this.pkg!,
            snapshot: undefined,
        };
    }
}<|MERGE_RESOLUTION|>--- conflicted
+++ resolved
@@ -333,14 +333,9 @@
             // eslint-disable-next-line @typescript-eslint/no-non-null-assertion
             return this.componentRuntime!.process(message, local);
         } else {
-<<<<<<< HEAD
-            assert(!local);
+            assert(!local, "local component is not loaded");
             // eslint-disable-next-line @typescript-eslint/no-non-null-assertion
             this.pending!.push(message);
-=======
-            assert(!local, "local component is not loaded");
-            this.pending.push(message);
->>>>>>> bca1754e
         }
     }
 
