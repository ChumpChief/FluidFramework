/*!
 * Copyright (c) Microsoft Corporation and contributors. All rights reserved.
 * Licensed under the MIT License.
 */

import { EventEmitter } from "events";
import { Deferred } from "@fluidframework/common-utils";
import { ITelemetryLogger } from "@fluidframework/common-definitions";
import { ILoader, LoaderHeader } from "@fluidframework/container-definitions";
import { UsageError } from "@fluidframework/container-utils";
import { DriverHeader } from "@fluidframework/driver-definitions";
import { requestFluidObject } from "@fluidframework/runtime-utils";
import { ChildLogger, IFluidErrorBase, LoggingError, wrapErrorAndLog } from "@fluidframework/telemetry-utils";
import {
    FluidObject,
    IFluidHandleContext,
    IFluidHandle,
    IRequest,
} from "@fluidframework/core-interfaces";
import {
    ISequencedDocumentMessage,
} from "@fluidframework/protocol-definitions";
import { ISummaryConfiguration } from "./containerRuntime";
import { ICancellableSummarizerController } from "./runWhileConnectedCoordinator";
import { summarizerClientType } from "./summarizerClientElection";
import { SummaryCollection } from "./summaryCollection";
import { SummarizerHandle } from "./summarizerHandle";
import { RunningSummarizer } from "./runningSummarizer";
import {
    ISummarizer,
    ISummarizerInternalsProvider,
    ISummarizerRuntime,
    ISummarizingWarning,
    SummarizerStopReason,
} from "./summarizerTypes";
import { SummarizeHeuristicData } from "./summarizerHeuristics";
import { SummarizeResultBuilder } from "./summaryGenerator";
import { IConnectableRuntime } from ".";

const summarizingError = "summarizingError";

export class SummarizingWarning extends LoggingError implements ISummarizingWarning, IFluidErrorBase {
    readonly errorType = summarizingError;
    readonly canRetry = true;

    constructor(
        errorMessage: string,
        readonly logged: boolean = false,
    ) {
        super(errorMessage);
    }

    static wrap(error: any, logged: boolean = false, logger: ITelemetryLogger) {
        const newErrorFn = (errMsg: string) => new SummarizingWarning(errMsg, logged);
        return wrapErrorAndLog<SummarizingWarning>(error, newErrorFn, logger);
    }
}

export const createSummarizingWarning =
    (errorMessage: string, logged: boolean) => new SummarizingWarning(errorMessage, logged);

/**
 * Summarizer is responsible for coordinating when to generate and send summaries.
 * It is the main entry point for summary work.
 * It is created only by summarizing container (i.e. one with clientType === "summarizer")
 */
export class Summarizer extends EventEmitter implements ISummarizer {
    public get IFluidLoadable() { return this; }
    public get ISummarizer() { return this; }

    private readonly logger: ITelemetryLogger;
    private runningSummarizer?: RunningSummarizer;
    private systemOpListener?: (op: ISequencedDocumentMessage) => void;
    private opListener?: (error: any, op: ISequencedDocumentMessage) => void;
    private _disposed: boolean = false;
    private starting: boolean = false;

    private readonly innerHandle: IFluidHandle<this>;

    public get handle(): IFluidHandle<this> { return this.innerHandle; }
    private readonly stopDeferred = new Deferred<SummarizerStopReason>();

    constructor(
        url: string,
        /** Reference to runtime that created this object.
         * i.e. runtime with clientType === "summarizer"
         */
        private readonly runtime: ISummarizerRuntime,
        private readonly configurationGetter: () => ISummaryConfiguration,
        /** Represents an object that can generate summary.
         * In practical terms, it's same runtime (this.runtime) with clientType === "summarizer".
        */
        private readonly internalsProvider: ISummarizerInternalsProvider,
        handleContext: IFluidHandleContext,
        public readonly summaryCollection: SummaryCollection,
        private readonly runCoordinatorCreateFn:
            (runtime: IConnectableRuntime) => Promise<ICancellableSummarizerController>,
    ) {
        super();
        this.logger = ChildLogger.create(this.runtime.logger, "Summarizer");
        this.innerHandle = new SummarizerHandle(this, url, handleContext);
    }

    /**
     * Creates a Summarizer and its underlying client.
     * Note that different implementations of ILoader will handle the URL differently.
     * ILoader provided by a ContainerRuntime is a RelativeLoader, which will treat URL's
     * starting with "/" as relative to the Container. The general ILoader
     * interface will expect an absolute URL and will not handle "/".
     * @param loader - the loader that resolves the request
     * @param url - the URL used to resolve the container
     */
    public static async create(
        loader: ILoader,
        url: string): Promise<ISummarizer> {
        const request: IRequest = {
            headers: {
                [LoaderHeader.cache]: false,
                [LoaderHeader.clientDetails]: {
                    capabilities: { interactive: false },
                    type: summarizerClientType,
                },
                [DriverHeader.summarizingClient]: true,
                [LoaderHeader.reconnect]: false,
            },
            url,
        };

        const resolvedContainer = await loader.resolve(request);
        const fluidObject =
            await requestFluidObject<FluidObject<ISummarizer>>(resolvedContainer, { url: "_summarizer" });
        if (fluidObject.ISummarizer === undefined) {
            throw new UsageError("Fluid object does not implement ISummarizer");
        }
        return fluidObject.ISummarizer;
    }

    public async run(onBehalfOf: string): Promise<SummarizerStopReason> {
        try {
            return await this.runCore(onBehalfOf);
        } catch (error) {
            this.stop("summarizerException");
            throw SummarizingWarning.wrap(error, false /* logged */, this.logger);
        } finally {
            this.close();
        }
    }

    /**
     * Stops the summarizer from running.  This will complete
     * the run promise, and also close the container.
     * @param reason - reason code for stopping
     */
    public stop(reason: SummarizerStopReason) {
        this.stopDeferred.resolve(reason);
    }

    public close() {
        // This will result in "summarizerClientDisconnected" stop reason recorded in telemetry,
        // unless stop() was called earlier
        this.dispose();
        this.runtime.closeFn();
    }

<<<<<<< HEAD
    private async runCore(
        onBehalfOf: string,
        options?: Readonly<Partial<ISummarizerOptions>>): Promise<SummarizerStopReason> {
=======
    private async runCore(onBehalfOf: string): Promise<SummarizerStopReason> {
>>>>>>> 3c923a5a
        const runCoordinator: ICancellableSummarizerController = await this.runCoordinatorCreateFn(this.runtime);

        // Wait for either external signal to cancel, or loss of connectivity.
        const stopP = Promise.race([runCoordinator.waitCancelled, this.stopDeferred.promise]);
        void stopP.then((reason) => {
            this.logger.sendTelemetryEvent({
                eventName: "StoppingSummarizer",
                onBehalfOf,
                reason,
            });
        });

        if (runCoordinator.cancelled) {
            return runCoordinator.waitCancelled;
        }

        const runningSummarizer = await this.start(onBehalfOf, runCoordinator);

        // Wait for either external signal to cancel, or loss of connectivity.
        const stopReason = await stopP;

        // There are two possible approaches here:
        // 1. Propagate cancellation from this.stopDeferred to runCoordinator. This will ensure that we move to the exit
        //    faster, including breaking out of the RunningSummarizer.trySummarize() faster.
        //    We could create new coordinator and pass it to waitStop() -> trySummarizeOnce("lastSummary") flow.
        //    The con of this approach is that we might cancel active summary, and lastSummary will fail because it
        //    did not wait for ack/nack from previous summary. Plus we disregard any 429 kind of info from service
        //    that way (i.e. trySummarize() loop might have been waiting for 5 min because storage told us so).
        //    In general, it's more wasted resources.
        // 2. We can not do it and make waitStop() do last summary only if there was no active summary. This ensures
        //    that client behaves properly (from server POV) and we do not waste resources. But, it may mean we wait
        //    substantially longer for trySummarize() retries to play out and thus this summary loop may run into
        //    conflict with new summarizer client starting on different client.
        // As of now, #2 is implemented. It's more forward looking, as issue #7279 suggests changing design for new
        // summarizer client to not be created until current summarizer fully moves to exit, and that would reduce
        // cons of #2 substantially.

        // Cleanup after running
        await runningSummarizer.waitStop(
            !runCoordinator.cancelled && Summarizer.stopReasonCanRunLastSummary(stopReason));

        // Propagate reason and ensure that if someone is waiting for cancellation token, they are moving to exit
        runCoordinator.stop(stopReason);

        return stopReason;
    }

    /**
     * Should we try to run a last summary for the given stop reason?
     * Currently only allows "parentNotConnected"
     * @param stopReason - SummarizerStopReason
     * @returns - true if the stop reason can run a last summary
     */
    public static stopReasonCanRunLastSummary(stopReason: SummarizerStopReason): boolean {
        return stopReason === "parentNotConnected";
    }

    /**
     * Put the summarizer in a started state, including creating and initializing the RunningSummarizer.
     * The start request can come either from the SummaryManager (in the auto-summarize case) or from the user
     * (in the on-demand case).
     * @param onBehalfOf - ID of the client that requested that the summarizer start
     * @param runCoordinator - cancellation token
     * @param newConfig - Summary configuration to override the existing config when invoking the RunningSummarizer.
     * @returns - Promise that is fulfilled when the RunningSummarizer is ready
     */
    private async start(
        onBehalfOf: string,
        runCoordinator: ICancellableSummarizerController): Promise<RunningSummarizer> {
        if (this.runningSummarizer) {
            if (this.runningSummarizer.disposed) {
                throw new UsageError("Starting a disposed summarizer");
            }
            return this.runningSummarizer;
        }
        if (this.starting) {
            throw new UsageError("Attempting to start a summarizer that is already starting");
        }
        this.starting = true;
        // Initialize values and first ack (time is not exact)
        this.logger.sendTelemetryEvent({
            eventName: "RunningSummarizer",
            onBehalfOf,
            initSummarySeqNumber: this.runtime.deltaManager.initialSequenceNumber,
            config: JSON.stringify(this.configurationGetter()),
        });

        // Summarizing container ID (with clientType === "summarizer")
        const clientId = this.runtime.clientId;
        if (clientId === undefined) {
            throw new UsageError("clientId should be defined if connected.");
        }

        const runningSummarizer = await RunningSummarizer.start(
            this.logger,
            this.summaryCollection.createWatcher(clientId),
            this.configurationGetter(),
            async (...args) => this.internalsProvider.submitSummary(...args), // submitSummaryCallback
            new SummarizeHeuristicData(
                this.runtime.deltaManager.lastSequenceNumber,
                { /** summary attempt baseline for heuristics */
                    refSequenceNumber: this.runtime.deltaManager.initialSequenceNumber,
                    summaryTime: Date.now(),
                } as const,
            ),
            (errorMessage: string) => {
                if (!this._disposed) {
                    this.logger.sendErrorEvent({ eventName: "summarizingError" },
                        createSummarizingWarning(errorMessage, true));
                }
            },
            this.summaryCollection,
            runCoordinator /* cancellationToken */,
            (reason) => runCoordinator.stop(reason), /* stopSummarizerCallback */
        );
        this.runningSummarizer = runningSummarizer;
        this.starting = false;

        // Handle summary acks
        // Note: no exceptions are thrown from handleSummaryAcks handler as it handles all exceptions
        this.handleSummaryAcks().catch((error) => {
            this.logger.sendErrorEvent({ eventName: "HandleSummaryAckFatalError" }, error);
        });

        // Listen for ops
        this.systemOpListener = (op: ISequencedDocumentMessage) => runningSummarizer.handleSystemOp(op);
        this.runtime.deltaManager.inbound.on("op", this.systemOpListener);

        this.opListener = (error: any, op: ISequencedDocumentMessage) => runningSummarizer.handleOp(error, op);
        this.runtime.on("batchEnd", this.opListener);

        return runningSummarizer;
    }

    /**
     * Disposes of resources after running.  This cleanup will
     * clear any outstanding timers and reset some of the state
     * properties.
     * Called by ContainerRuntime when it is disposed, as well as at the end the run().
     */
    public dispose() {
        // Given that the call can come from own ContainerRuntime, ensure that we stop all the processes.
        this.stop("summarizerClientDisconnected");

        this._disposed = true;
        if (this.runningSummarizer) {
            this.runningSummarizer.dispose();
            this.runningSummarizer = undefined;
        }
        if (this.systemOpListener) {
            this.runtime.deltaManager.inbound.off("op", this.systemOpListener);
        }
        if (this.opListener) {
            this.runtime.removeListener("batchEnd", this.opListener);
        }
    }

    public readonly summarizeOnDemand: ISummarizer["summarizeOnDemand"] = (...args) => {
        try {
            if (this._disposed || this.runningSummarizer?.disposed) {
                throw new UsageError("Summarizer is already disposed.");
            }
            if (this.runtime.summarizerClientId !== undefined &&
                this.runtime.summarizerClientId !== this.runtime.clientId) {
                // If there is an elected summarizer, and it's not this one, don't allow on-demand summary.
                // This is to prevent the on-demand summary and heuristic-based summary from stepping on
                // each other.
                throw new UsageError("On-demand summary attempted while an elected summarizer is present");
            }
            const builder = new SummarizeResultBuilder();
            if (this.runningSummarizer) {
                // Summarizer is already running. Go ahead and start.
                return this.runningSummarizer.summarizeOnDemand(builder, ...args);
            }

            // Summarizer isn't running, so we need to start it, which is an async operation.
            // Manage the promise related to creating the cancellation token here.
            // The promises related to starting, summarizing,
            // and submitting are communicated to the caller through the results builder.
            const coordinatorCreateP = this.runCoordinatorCreateFn(this.runtime);

            coordinatorCreateP.then((runCoordinator) => {
                // Successully created the cancellation token. Start the summarizer.
                // eslint-disable-next-line @typescript-eslint/no-non-null-assertion
                const startP = this.start(this.runtime.clientId!, runCoordinator);
                startP.then(async (runningSummarizer) => {
                    // Successfully started the summarizer. Run it.
                    runningSummarizer.summarizeOnDemand(builder, ...args);
                    // Wait for a command to stop or loss of connectivity before tearing down the summarizer and client.
                    const stopReason = await Promise.race([this.stopDeferred.promise, runCoordinator.waitCancelled]);
                    await runningSummarizer.waitStop(false);
                    runCoordinator.stop(stopReason);
                    this.close();
                }).catch((reason) => {
                    builder.fail("Failed to start summarizer", reason);
                });
            }).catch((reason) => {
                builder.fail("Failed to create cancellation token", reason);
            });

            return builder.build();
        } catch (error) {
            throw SummarizingWarning.wrap(error, false /* logged */, this.logger);
        }
    };

    public readonly enqueueSummarize: ISummarizer["enqueueSummarize"] = (...args) => {
        if (this._disposed || this.runningSummarizer === undefined || this.runningSummarizer.disposed) {
            throw new UsageError("Summarizer is not running or already disposed.");
        }
        return this.runningSummarizer.enqueueSummarize(...args);
    };

    private async handleSummaryAcks() {
        let refSequenceNumber = this.runtime.deltaManager.initialSequenceNumber;
        while (this.runningSummarizer) {
            const summaryLogger = this.runningSummarizer.tryGetCorrelatedLogger(refSequenceNumber) ?? this.logger;
            try {
                const ack = await this.summaryCollection.waitSummaryAck(refSequenceNumber);
                refSequenceNumber = ack.summaryOp.referenceSequenceNumber;

                await this.internalsProvider.refreshLatestSummaryAck(
                    ack.summaryOp.contents.handle,
                    ack.summaryAck.contents.handle,
                    refSequenceNumber,
                    summaryLogger,
                );
            } catch (error) {
                summaryLogger.sendErrorEvent({
                    eventName: "HandleSummaryAckError",
                    referenceSequenceNumber: refSequenceNumber,
                }, error);
            }
            refSequenceNumber++;
        }
    }
}<|MERGE_RESOLUTION|>--- conflicted
+++ resolved
@@ -162,13 +162,7 @@
         this.runtime.closeFn();
     }
 
-<<<<<<< HEAD
-    private async runCore(
-        onBehalfOf: string,
-        options?: Readonly<Partial<ISummarizerOptions>>): Promise<SummarizerStopReason> {
-=======
     private async runCore(onBehalfOf: string): Promise<SummarizerStopReason> {
->>>>>>> 3c923a5a
         const runCoordinator: ICancellableSummarizerController = await this.runCoordinatorCreateFn(this.runtime);
 
         // Wait for either external signal to cancel, or loss of connectivity.
