--- conflicted
+++ resolved
@@ -1233,25 +1233,6 @@
 		return this;
 	}
 
-<<<<<<< HEAD
-	private readonly submitFn: (
-		type: MessageType,
-		contents: unknown,
-		batch: boolean,
-		appData?: unknown,
-	) => number;
-	/**
-	 * Although current IContainerContext guarantees submitBatchFn, it is not available on older loaders.
-	 */
-	private readonly submitBatchFn:
-		| ((batch: IBatchMessage[], referenceSequenceNumber?: number) => number)
-		| undefined;
-=======
-	private readonly submitSummaryFn: (
-		summaryOp: ISummaryContent,
-		referenceSequenceNumber?: number,
-	) => number;
->>>>>>> 4a2fbdfa
 	/**
 	 * Do not call directly - use submitAddressesSignal
 	 */
@@ -1591,15 +1572,6 @@
 
 		// Here we could wrap/intercept on these functions to block/modify outgoing messages if needed.
 		// This makes ContainerRuntime the final gatekeeper for outgoing messages.
-<<<<<<< HEAD
-		this.submitFn = submitFn;
-		this.submitBatchFn = submitBatchFn;
-=======
-		// back-compat: ADO #1385: Make this call unconditional in the future
-		this.submitSummaryFn =
-			submitSummaryFn ??
-			((summaryOp, refseq) => submitFn(MessageType.Summarize, summaryOp, false));
->>>>>>> 4a2fbdfa
 		this.submitSignalFn = submitSignalFn;
 
 		// TODO: After IContainerContext.options is removed, we'll just create a new blank object {} here.
@@ -1950,13 +1922,15 @@
 				// Need to parse from string for back-compat
 				const { type, contents } = this.parseLocalOpContent(msg.contents);
 				switch (type) {
-					case ContainerMessageType.FluidDataStoreOp:
+					case ContainerMessageType.FluidDataStoreOp: {
 						// For operations, call rollbackDataStoreOp which will find the right store
 						// and trigger rollback on it.
 						this.channelCollection.rollback(type, contents, msg.localOpMetadata);
 						break;
-					default:
+					}
+					default: {
 						throw new Error(`Can't rollback ${type}`);
+					}
 				}
 			},
 			submitSummaryFn,
@@ -3394,17 +3368,9 @@
 			if (checkpoint) {
 				// This will throw and close the container if rollback fails
 				try {
-<<<<<<< HEAD
 					checkpoint.rollback();
-				} catch (err) {
-					const error2 = wrapError(err, (message) => {
-=======
-					checkpoint.rollback((message: BatchMessage) =>
-						this.rollback(message.contents, message.localOpMetadata),
-					);
 				} catch (error_) {
 					const error2 = wrapError(error_, (message) => {
->>>>>>> 4a2fbdfa
 						return DataProcessingError.create(
 							`RollbackError: ${message}`,
 							"checkpointRollback",
@@ -4633,25 +4599,6 @@
 		}
 	}
 
-<<<<<<< HEAD
-=======
-	private submitSummaryMessage(
-		contents: ISummaryContent,
-		referenceSequenceNumber: number,
-	): number {
-		this.verifyNotClosed();
-		assert(
-			this.connected,
-			0x133 /* "Container disconnected when trying to submit system message" */,
-		);
-
-		// System message should not be sent in the middle of the batch.
-		assert(this.outbox.isEmpty, 0x3d4 /* System op in the middle of a batch */);
-
-		return this.submitSummaryFn(contents, referenceSequenceNumber);
-	}
-
->>>>>>> 4a2fbdfa
 	/**
 	 * Throw an error if the runtime is closed.  Methods that are expected to potentially
 	 * be called after dispose due to asynchrony should not call this.
@@ -4747,25 +4694,6 @@
 		}
 	}
 
-<<<<<<< HEAD
-=======
-	private rollback(content: string | undefined, localOpMetadata: unknown): void {
-		// Need to parse from string for back-compat
-		const { type, contents } = this.parseLocalOpContent(content);
-		switch (type) {
-			case ContainerMessageType.FluidDataStoreOp: {
-				// For operations, call rollbackDataStoreOp which will find the right store
-				// and trigger rollback on it.
-				this.channelCollection.rollback(type, contents, localOpMetadata);
-				break;
-			}
-			default: {
-				throw new Error(`Can't rollback ${type}`);
-			}
-		}
-	}
-
->>>>>>> 4a2fbdfa
 	/**
 	 * Implementation of ISummarizerInternalsProvider.refreshLatestSummaryAck
 	 */
