--- conflicted
+++ resolved
@@ -827,20 +827,12 @@
 	}
 
 	public get closeFn(): (error?: ICriticalContainerError) => void {
-<<<<<<< HEAD
 		if (this._summarizer !== undefined) {
 			// In cases of summarizer, we want to dispose instead since consumer doesn't interact with this container
 			return this.disposeFn;
 		}
 
-		// Also call disposeFn to retain functionality of runtime being disposed on close
-		return (error?: ICriticalContainerError) => {
-			this.context.closeFn(error);
-			this.context.disposeFn?.(error);
-		};
-=======
 		return this.context.closeFn;
->>>>>>> 39171765
 	}
 
 	public get flushMode(): FlushMode {
