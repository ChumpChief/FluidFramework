--- conflicted
+++ resolved
@@ -56,10 +56,6 @@
   },
   "typeValidation": {
     "version": "2.0.0",
-<<<<<<< HEAD
-    "broken": { }
-=======
     "broken": {}
->>>>>>> 3540c05e
   }
 }