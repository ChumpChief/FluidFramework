{
  "name": "@microsoft/fluid-file-driver",
<<<<<<< HEAD
  "version": "0.17.0",
=======
  "version": "0.16.2",
>>>>>>> cf8ed501
  "description": "A driver that reads/write from/to local file storage.",
  "repository": "microsoft/FluidFramework",
  "license": "MIT",
  "author": "Microsoft",
  "sideEffects": "false",
  "main": "dist/index.js",
  "module": "lib/index.js",
  "types": "dist/index.d.ts",
  "scripts": {
    "build": "npm run build:genver && concurrently npm:build:compile npm:lint",
    "build:compile": "npm run tsc",
    "build:docs": "api-extractor run --local && copyfiles -u 1 ./_api-extractor-temp/doc-models/* ../../../_api-extractor-temp/",
    "build:full": "npm run build",
    "build:full:compile": "npm run build:compile",
    "build:genver": "gen-version",
    "clean": "rimraf dist lib *.tsbuildinfo *.build.log",
    "eslint": "eslint --ext=ts,tsx --format stylish src",
    "eslint:fix": "eslint --ext=ts,tsx --format stylish src --fix",
    "lint": "npm run eslint",
    "lint:fix": "npm run eslint:fix",
    "tsc": "tsc"
  },
  "dependencies": {
    "@microsoft/fluid-common-utils": "^0.16.0",
<<<<<<< HEAD
    "@microsoft/fluid-driver-definitions": "^0.17.0",
    "@microsoft/fluid-protocol-base": "^0.1004.1",
    "@microsoft/fluid-protocol-definitions": "^0.1004.1",
    "@microsoft/fluid-replay-driver": "^0.17.0",
=======
    "@microsoft/fluid-driver-definitions": "^0.16.2",
    "@microsoft/fluid-protocol-base": "^0.1004.2-0",
    "@microsoft/fluid-protocol-definitions": "^0.1004.2-0",
    "@microsoft/fluid-replay-driver": "^0.16.2",
>>>>>>> cf8ed501
    "debug": "^4.1.1"
  },
  "devDependencies": {
    "@microsoft/api-extractor": "^7.7.2",
    "@microsoft/eslint-config-fluid": "^0.16.0",
    "@microsoft/fluid-build-common": "^0.14.0",
    "@types/debug": "^0.0.31",
    "@types/node": "^10.14.6",
    "@typescript-eslint/eslint-plugin": "~2.17.0",
    "@typescript-eslint/parser": "~2.17.0",
    "concurrently": "^4.1.0",
    "copyfiles": "^2.1.0",
    "eslint": "~6.8.0",
    "eslint-plugin-eslint-comments": "~3.1.2",
    "eslint-plugin-import": "2.20.0",
    "eslint-plugin-no-null": "~1.0.2",
    "eslint-plugin-optimize-regex": "~1.1.7",
    "eslint-plugin-prefer-arrow": "~1.1.7",
    "eslint-plugin-react": "~7.18.0",
    "eslint-plugin-unicorn": "~15.0.1",
    "rimraf": "^2.6.2",
    "typescript": "~3.7.4"
  }
}<|MERGE_RESOLUTION|>--- conflicted
+++ resolved
@@ -1,10 +1,6 @@
 {
   "name": "@microsoft/fluid-file-driver",
-<<<<<<< HEAD
   "version": "0.17.0",
-=======
-  "version": "0.16.2",
->>>>>>> cf8ed501
   "description": "A driver that reads/write from/to local file storage.",
   "repository": "microsoft/FluidFramework",
   "license": "MIT",
@@ -29,17 +25,10 @@
   },
   "dependencies": {
     "@microsoft/fluid-common-utils": "^0.16.0",
-<<<<<<< HEAD
     "@microsoft/fluid-driver-definitions": "^0.17.0",
-    "@microsoft/fluid-protocol-base": "^0.1004.1",
-    "@microsoft/fluid-protocol-definitions": "^0.1004.1",
+    "@microsoft/fluid-protocol-base": "^0.1004.2",
+    "@microsoft/fluid-protocol-definitions": "^0.1004.2",
     "@microsoft/fluid-replay-driver": "^0.17.0",
-=======
-    "@microsoft/fluid-driver-definitions": "^0.16.2",
-    "@microsoft/fluid-protocol-base": "^0.1004.2-0",
-    "@microsoft/fluid-protocol-definitions": "^0.1004.2-0",
-    "@microsoft/fluid-replay-driver": "^0.16.2",
->>>>>>> cf8ed501
     "debug": "^4.1.1"
   },
   "devDependencies": {
