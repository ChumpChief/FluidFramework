--- conflicted
+++ resolved
@@ -35,7 +35,6 @@
   "dependencies": {
     "@fluidframework/common-definitions": "^0.20.1",
     "@fluidframework/common-utils": "^0.32.1",
-<<<<<<< HEAD
     "@fluidframework/driver-definitions": "^0.47.1000-0",
     "@fluidframework/driver-utils": "^0.60.1000",
     "@fluidframework/protocol-definitions": "^0.1028.1000",
@@ -45,17 +44,6 @@
     "@fluidframework/build-common": "^0.23.0",
     "@fluidframework/driver-base-previous": "npm:@fluidframework/driver-base@^0.59.0",
     "@fluidframework/eslint-config-fluid": "^0.28.2000-0",
-=======
-    "@fluidframework/driver-definitions": "^0.46.2000-0",
-    "@fluidframework/driver-utils": "^0.59.4000",
-    "@fluidframework/protocol-definitions": "^0.1028.2000-0",
-    "@fluidframework/telemetry-utils": "^0.59.4000"
-  },
-  "devDependencies": {
-    "@fluidframework/build-common": "^0.23.0",
-    "@fluidframework/driver-base-previous": "npm:@fluidframework/driver-base@0.59.3000",
-    "@fluidframework/eslint-config-fluid": "^0.28.2000",
->>>>>>> 73929f26
     "@microsoft/api-extractor": "^7.22.2",
     "@rushstack/eslint-config": "^2.5.1",
     "@types/node": "^14.18.0",
@@ -80,11 +68,7 @@
     "typescript-formatter": "7.1.0"
   },
   "typeValidation": {
-<<<<<<< HEAD
     "version": "0.60.1000",
-=======
-    "version": "0.59.4000",
->>>>>>> 73929f26
     "broken": {}
   }
 }