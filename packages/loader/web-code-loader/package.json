{
  "name": "@fluidframework/web-code-loader",
  "version": "0.59.1000",
  "description": "Fluid web code loader",
  "homepage": "https://fluidframework.com",
  "repository": {
    "type": "git",
    "url": "https://github.com/microsoft/FluidFramework.git",
    "directory": "packages/loader/web-code-loader"
  },
  "license": "MIT",
  "author": "Microsoft and contributors",
  "sideEffects": false,
  "main": "dist/index.js",
  "module": "lib/index.js",
  "types": "dist/index.d.ts",
  "scripts": {
    "build": "concurrently npm:build:compile npm:lint && npm run build:docs",
    "build:compile": "concurrently npm:tsc npm:build:esnext",
    "build:docs": "api-extractor run --local --typescript-compiler-folder ../../../node_modules/typescript && copyfiles -u 1 ./_api-extractor-temp/doc-models/* ../../../_api-extractor-temp/",
    "build:esnext": "tsc --project ./tsconfig.esnext.json",
    "build:full": "npm run build",
    "build:full:compile": "npm run build:compile",
    "ci:build:docs": "api-extractor run --typescript-compiler-folder ../../../node_modules/typescript && copyfiles -u 1 ./_api-extractor-temp/* ../../../_api-extractor-temp/",
    "clean": "rimraf dist lib *.tsbuildinfo *.build.log",
    "eslint": "eslint --format stylish src",
    "eslint:fix": "eslint --format stylish src --fix --fix-type problem,suggestion,layout",
    "lint": "npm run eslint",
    "lint:fix": "npm run eslint:fix",
    "tsc": "tsc",
    "tsfmt": "tsfmt --verify",
    "tsfmt:fix": "tsfmt --replace"
  },
  "dependencies": {
    "@fluidframework/container-definitions": "^0.48.1000-0",
    "@fluidframework/core-interfaces": "^0.42.0",
    "isomorphic-fetch": "^3.0.0"
  },
  "devDependencies": {
    "@fluidframework/build-common": "^0.23.0",
    "@fluidframework/eslint-config-fluid": "^0.27.0",
<<<<<<< HEAD
    "@fluidframework/protocol-definitions": "^0.1028.1000-0",
=======
    "@fluidframework/protocol-definitions": "^0.1027.1000",
    "@fluidframework/web-code-loader-previous": "npm:@fluidframework/web-code-loader@0.58.2000",
>>>>>>> 5681a585
    "@microsoft/api-extractor": "^7.16.1",
    "@rushstack/eslint-config": "^2.5.1",
    "@types/isomorphic-fetch": "^0.0.35",
    "@typescript-eslint/eslint-plugin": "~5.9.0",
    "@typescript-eslint/parser": "~5.9.0",
    "concurrently": "^6.2.0",
    "copyfiles": "^2.1.0",
    "eslint": "~8.6.0",
    "eslint-plugin-editorconfig": "~3.2.0",
    "eslint-plugin-eslint-comments": "~3.2.0",
    "eslint-plugin-import": "~2.25.4",
    "eslint-plugin-no-null": "~1.0.2",
    "eslint-plugin-react": "~7.28.0",
    "eslint-plugin-unicorn": "~40.0.0",
    "rimraf": "^2.6.2",
    "source-map-loader": "^0.2.4",
    "typescript": "~4.1.3",
    "typescript-formatter": "7.1.0"
  },
  "typeValidation": {
    "version": "0.58.3000",
    "broken": {}
  }
}<|MERGE_RESOLUTION|>--- conflicted
+++ resolved
@@ -39,12 +39,8 @@
   "devDependencies": {
     "@fluidframework/build-common": "^0.23.0",
     "@fluidframework/eslint-config-fluid": "^0.27.0",
-<<<<<<< HEAD
     "@fluidframework/protocol-definitions": "^0.1028.1000-0",
-=======
-    "@fluidframework/protocol-definitions": "^0.1027.1000",
     "@fluidframework/web-code-loader-previous": "npm:@fluidframework/web-code-loader@0.58.2000",
->>>>>>> 5681a585
     "@microsoft/api-extractor": "^7.16.1",
     "@rushstack/eslint-config": "^2.5.1",
     "@types/isomorphic-fetch": "^0.0.35",
