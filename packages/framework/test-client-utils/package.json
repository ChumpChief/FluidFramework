--- conflicted
+++ resolved
@@ -37,13 +37,8 @@
     "typetests:gen": "fluid-type-validator -g -d ."
   },
   "dependencies": {
-<<<<<<< HEAD
     "@fluidframework/protocol-definitions": "^1.1.0",
-    "@fluidframework/test-runtime-utils": ">=2.0.0-internal.2.1.0 <2.0.0-internal.3.0.0",
-=======
-    "@fluidframework/protocol-definitions": "^1.1.0-97957",
     "@fluidframework/test-runtime-utils": ">=2.0.0-internal.3.0.0 <2.0.0-internal.4.0.0",
->>>>>>> 3dade15b
     "sillyname": "^0.1.0"
   },
   "devDependencies": {
