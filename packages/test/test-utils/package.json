{
  "name": "@fluidframework/test-utils",
<<<<<<< HEAD
  "version": "2.0.0-internal.2.2.0",
=======
  "version": "2.0.0-internal.3.0.0",
>>>>>>> 2a9c8894
  "description": "Utilities for Fluid tests",
  "homepage": "https://fluidframework.com",
  "repository": {
    "type": "git",
    "url": "https://github.com/microsoft/FluidFramework.git",
    "directory": "packages/test/test-utils"
  },
  "license": "MIT",
  "author": "Microsoft and contributors",
  "sideEffects": false,
  "main": "dist/index.js",
  "module": "lib/index.js",
  "types": "dist/index.d.ts",
  "scripts": {
    "build": "npm run build:genver && concurrently npm:build:compile npm:lint && npm run build:docs",
    "build:compile": "npm run tsc && npm run typetests:gen && npm run build:test",
    "build:compile:min": "npm run build:compile",
    "build:docs": "api-extractor run --local --typescript-compiler-folder ../../../node_modules/typescript && copyfiles -u 1 ./_api-extractor-temp/doc-models/* ../../../_api-extractor-temp/",
    "build:full": "npm run build",
    "build:full:compile": "npm run build:compile",
    "build:genver": "gen-version",
    "build:test": "tsc --project ./src/test/tsconfig.json",
    "ci:build:docs": "api-extractor run --typescript-compiler-folder ../../../node_modules/typescript && copyfiles -u 1 ./_api-extractor-temp/* ../../../_api-extractor-temp/",
    "clean": "rimraf dist lib *.tsbuildinfo *.build.log",
    "eslint": "eslint --format stylish src",
    "eslint:fix": "eslint --format stylish src --fix --fix-type problem,suggestion,layout",
    "lint": "npm run eslint",
    "lint:fix": "npm run eslint:fix",
    "test": "npm run test:mocha",
    "test:mocha": "mocha --unhandled-rejections=strict  --recursive dist/test/*.spec.js --exit --project src/test/tsconfig.json -r node_modules/@fluidframework/mocha-test-setup",
    "test:mocha:verbose": "cross-env FLUID_TEST_VERBOSE=1 npm run test:mocha",
    "tsc": "tsc",
    "typetests:gen": "fluid-type-validator -g -d ."
  },
  "nyc": {
    "all": true,
    "cache-dir": "nyc/.cache",
    "exclude": [
      "src/test/**/*.ts",
      "dist/test/**/*.js"
    ],
    "exclude-after-remap": false,
    "include": [
      "src/**/*.ts",
      "dist/**/*.js"
    ],
    "report-dir": "nyc/report",
    "reporter": [
      "cobertura",
      "html",
      "text"
    ],
    "temp-directory": "nyc/.nyc_output"
  },
  "dependencies": {
<<<<<<< HEAD
    "@fluidframework/aqueduct": ">=2.0.0-internal.2.2.0 <2.0.0-internal.3.0.0",
    "@fluidframework/common-definitions": "^0.20.1",
    "@fluidframework/common-utils": "^1.0.0",
    "@fluidframework/container-definitions": ">=2.0.0-internal.2.2.0 <2.0.0-internal.3.0.0",
    "@fluidframework/container-loader": ">=2.0.0-internal.2.2.0 <2.0.0-internal.3.0.0",
    "@fluidframework/container-runtime": ">=2.0.0-internal.2.2.0 <2.0.0-internal.3.0.0",
    "@fluidframework/container-runtime-definitions": ">=2.0.0-internal.2.2.0 <2.0.0-internal.3.0.0",
    "@fluidframework/core-interfaces": ">=2.0.0-internal.2.2.0 <2.0.0-internal.3.0.0",
    "@fluidframework/datastore": ">=2.0.0-internal.2.2.0 <2.0.0-internal.3.0.0",
    "@fluidframework/datastore-definitions": ">=2.0.0-internal.2.2.0 <2.0.0-internal.3.0.0",
    "@fluidframework/driver-definitions": ">=2.0.0-internal.2.2.0 <2.0.0-internal.3.0.0",
    "@fluidframework/driver-utils": ">=2.0.0-internal.2.2.0 <2.0.0-internal.3.0.0",
    "@fluidframework/local-driver": ">=2.0.0-internal.2.2.0 <2.0.0-internal.3.0.0",
    "@fluidframework/map": ">=2.0.0-internal.2.2.0 <2.0.0-internal.3.0.0",
    "@fluidframework/protocol-definitions": "^1.1.0",
    "@fluidframework/request-handler": ">=2.0.0-internal.2.2.0 <2.0.0-internal.3.0.0",
    "@fluidframework/routerlicious-driver": ">=2.0.0-internal.2.2.0 <2.0.0-internal.3.0.0",
    "@fluidframework/runtime-definitions": ">=2.0.0-internal.2.2.0 <2.0.0-internal.3.0.0",
    "@fluidframework/runtime-utils": ">=2.0.0-internal.2.2.0 <2.0.0-internal.3.0.0",
    "@fluidframework/telemetry-utils": ">=2.0.0-internal.2.2.0 <2.0.0-internal.3.0.0",
    "@fluidframework/test-driver-definitions": ">=2.0.0-internal.2.2.0 <2.0.0-internal.3.0.0",
    "@fluidframework/test-runtime-utils": ">=2.0.0-internal.2.2.0 <2.0.0-internal.3.0.0",
=======
    "@fluidframework/aqueduct": ">=2.0.0-internal.3.0.0 <2.0.0-internal.4.0.0",
    "@fluidframework/common-definitions": "^0.20.1",
    "@fluidframework/common-utils": "^1.0.0",
    "@fluidframework/container-definitions": ">=2.0.0-internal.3.0.0 <2.0.0-internal.4.0.0",
    "@fluidframework/container-loader": ">=2.0.0-internal.3.0.0 <2.0.0-internal.4.0.0",
    "@fluidframework/container-runtime": ">=2.0.0-internal.3.0.0 <2.0.0-internal.4.0.0",
    "@fluidframework/container-runtime-definitions": ">=2.0.0-internal.3.0.0 <2.0.0-internal.4.0.0",
    "@fluidframework/core-interfaces": ">=2.0.0-internal.3.0.0 <2.0.0-internal.4.0.0",
    "@fluidframework/datastore": ">=2.0.0-internal.3.0.0 <2.0.0-internal.4.0.0",
    "@fluidframework/datastore-definitions": ">=2.0.0-internal.3.0.0 <2.0.0-internal.4.0.0",
    "@fluidframework/driver-definitions": ">=2.0.0-internal.3.0.0 <2.0.0-internal.4.0.0",
    "@fluidframework/driver-utils": ">=2.0.0-internal.3.0.0 <2.0.0-internal.4.0.0",
    "@fluidframework/local-driver": ">=2.0.0-internal.3.0.0 <2.0.0-internal.4.0.0",
    "@fluidframework/map": ">=2.0.0-internal.3.0.0 <2.0.0-internal.4.0.0",
    "@fluidframework/mocha-test-setup": ">=2.0.0-internal.3.0.0 <2.0.0-internal.4.0.0",
    "@fluidframework/protocol-definitions": "^1.1.0",
    "@fluidframework/request-handler": ">=2.0.0-internal.3.0.0 <2.0.0-internal.4.0.0",
    "@fluidframework/routerlicious-driver": ">=2.0.0-internal.3.0.0 <2.0.0-internal.4.0.0",
    "@fluidframework/runtime-definitions": ">=2.0.0-internal.3.0.0 <2.0.0-internal.4.0.0",
    "@fluidframework/runtime-utils": ">=2.0.0-internal.3.0.0 <2.0.0-internal.4.0.0",
    "@fluidframework/telemetry-utils": ">=2.0.0-internal.3.0.0 <2.0.0-internal.4.0.0",
    "@fluidframework/test-driver-definitions": ">=2.0.0-internal.3.0.0 <2.0.0-internal.4.0.0",
    "@fluidframework/test-runtime-utils": ">=2.0.0-internal.3.0.0 <2.0.0-internal.4.0.0",
>>>>>>> 2a9c8894
    "best-random": "^1.0.0",
    "debug": "^4.1.1",
    "uuid": "^8.3.1"
  },
  "devDependencies": {
    "@fluid-tools/build-cli": "^0.5.0",
    "@fluidframework/build-common": "^1.1.0",
    "@fluidframework/build-tools": "^0.5.0",
    "@fluidframework/eslint-config-fluid": "^1.1.0",
    "@fluidframework/test-utils-previous": "npm:@fluidframework/test-utils@2.0.0-internal.2.0.0",
    "@microsoft/api-extractor": "^7.22.2",
    "@rushstack/eslint-config": "^2.5.1",
    "@types/diff": "^3.5.1",
    "@types/mocha": "^9.1.1",
    "@types/node": "^14.18.0",
    "@types/random-js": "^1.0.31",
    "concurrently": "^6.2.0",
    "copyfiles": "^2.4.1",
    "cross-env": "^7.0.2",
    "diff": "^3.5.0",
    "eslint": "~8.6.0",
    "mocha": "^10.0.0",
    "nyc": "^15.0.0",
    "random-js": "^1.0.8",
    "rimraf": "^2.6.2",
    "typescript": "~4.5.5"
  },
  "typeValidation": {
    "version": "2.0.0-internal.3.0.0",
    "broken": {
      "ClassDeclaration_TestFluidObject": {
        "forwardCompat": false
<<<<<<< HEAD
=======
      },
      "InterfaceDeclaration_ITestContainerConfig": {
        "backCompat": false
>>>>>>> 2a9c8894
      }
    }
  }
}<|MERGE_RESOLUTION|>--- conflicted
+++ resolved
@@ -1,10 +1,6 @@
 {
   "name": "@fluidframework/test-utils",
-<<<<<<< HEAD
-  "version": "2.0.0-internal.2.2.0",
-=======
   "version": "2.0.0-internal.3.0.0",
->>>>>>> 2a9c8894
   "description": "Utilities for Fluid tests",
   "homepage": "https://fluidframework.com",
   "repository": {
@@ -60,30 +56,6 @@
     "temp-directory": "nyc/.nyc_output"
   },
   "dependencies": {
-<<<<<<< HEAD
-    "@fluidframework/aqueduct": ">=2.0.0-internal.2.2.0 <2.0.0-internal.3.0.0",
-    "@fluidframework/common-definitions": "^0.20.1",
-    "@fluidframework/common-utils": "^1.0.0",
-    "@fluidframework/container-definitions": ">=2.0.0-internal.2.2.0 <2.0.0-internal.3.0.0",
-    "@fluidframework/container-loader": ">=2.0.0-internal.2.2.0 <2.0.0-internal.3.0.0",
-    "@fluidframework/container-runtime": ">=2.0.0-internal.2.2.0 <2.0.0-internal.3.0.0",
-    "@fluidframework/container-runtime-definitions": ">=2.0.0-internal.2.2.0 <2.0.0-internal.3.0.0",
-    "@fluidframework/core-interfaces": ">=2.0.0-internal.2.2.0 <2.0.0-internal.3.0.0",
-    "@fluidframework/datastore": ">=2.0.0-internal.2.2.0 <2.0.0-internal.3.0.0",
-    "@fluidframework/datastore-definitions": ">=2.0.0-internal.2.2.0 <2.0.0-internal.3.0.0",
-    "@fluidframework/driver-definitions": ">=2.0.0-internal.2.2.0 <2.0.0-internal.3.0.0",
-    "@fluidframework/driver-utils": ">=2.0.0-internal.2.2.0 <2.0.0-internal.3.0.0",
-    "@fluidframework/local-driver": ">=2.0.0-internal.2.2.0 <2.0.0-internal.3.0.0",
-    "@fluidframework/map": ">=2.0.0-internal.2.2.0 <2.0.0-internal.3.0.0",
-    "@fluidframework/protocol-definitions": "^1.1.0",
-    "@fluidframework/request-handler": ">=2.0.0-internal.2.2.0 <2.0.0-internal.3.0.0",
-    "@fluidframework/routerlicious-driver": ">=2.0.0-internal.2.2.0 <2.0.0-internal.3.0.0",
-    "@fluidframework/runtime-definitions": ">=2.0.0-internal.2.2.0 <2.0.0-internal.3.0.0",
-    "@fluidframework/runtime-utils": ">=2.0.0-internal.2.2.0 <2.0.0-internal.3.0.0",
-    "@fluidframework/telemetry-utils": ">=2.0.0-internal.2.2.0 <2.0.0-internal.3.0.0",
-    "@fluidframework/test-driver-definitions": ">=2.0.0-internal.2.2.0 <2.0.0-internal.3.0.0",
-    "@fluidframework/test-runtime-utils": ">=2.0.0-internal.2.2.0 <2.0.0-internal.3.0.0",
-=======
     "@fluidframework/aqueduct": ">=2.0.0-internal.3.0.0 <2.0.0-internal.4.0.0",
     "@fluidframework/common-definitions": "^0.20.1",
     "@fluidframework/common-utils": "^1.0.0",
@@ -107,7 +79,6 @@
     "@fluidframework/telemetry-utils": ">=2.0.0-internal.3.0.0 <2.0.0-internal.4.0.0",
     "@fluidframework/test-driver-definitions": ">=2.0.0-internal.3.0.0 <2.0.0-internal.4.0.0",
     "@fluidframework/test-runtime-utils": ">=2.0.0-internal.3.0.0 <2.0.0-internal.4.0.0",
->>>>>>> 2a9c8894
     "best-random": "^1.0.0",
     "debug": "^4.1.1",
     "uuid": "^8.3.1"
@@ -140,12 +111,9 @@
     "broken": {
       "ClassDeclaration_TestFluidObject": {
         "forwardCompat": false
-<<<<<<< HEAD
-=======
       },
       "InterfaceDeclaration_ITestContainerConfig": {
         "backCompat": false
->>>>>>> 2a9c8894
       }
     }
   }
