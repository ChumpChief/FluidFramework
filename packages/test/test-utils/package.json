{
  "name": "@fluidframework/test-utils",
  "version": "2.0.0-internal.3.0.0",
  "description": "Utilities for Fluid tests",
  "homepage": "https://fluidframework.com",
  "repository": {
    "type": "git",
    "url": "https://github.com/microsoft/FluidFramework.git",
    "directory": "packages/test/test-utils"
  },
  "license": "MIT",
  "author": "Microsoft and contributors",
  "sideEffects": false,
  "main": "dist/index.js",
  "module": "lib/index.js",
  "types": "dist/index.d.ts",
  "scripts": {
    "build": "npm run build:genver && concurrently npm:build:compile npm:lint && npm run build:docs",
    "build:compile": "npm run tsc && npm run typetests:gen && npm run build:test",
    "build:compile:min": "npm run build:compile",
    "build:docs": "api-extractor run --local --typescript-compiler-folder ../../../node_modules/typescript && copyfiles -u 1 ./_api-extractor-temp/doc-models/* ../../../_api-extractor-temp/",
    "build:full": "npm run build",
    "build:full:compile": "npm run build:compile",
    "build:genver": "gen-version",
    "build:test": "tsc --project ./src/test/tsconfig.json",
    "ci:build:docs": "api-extractor run --typescript-compiler-folder ../../../node_modules/typescript && copyfiles -u 1 ./_api-extractor-temp/* ../../../_api-extractor-temp/",
    "clean": "rimraf dist lib *.tsbuildinfo *.build.log",
    "eslint": "eslint --format stylish src",
    "eslint:fix": "eslint --format stylish src --fix --fix-type problem,suggestion,layout",
    "lint": "npm run eslint",
    "lint:fix": "npm run eslint:fix",
    "test": "npm run test:mocha",
    "test:mocha": "mocha --unhandled-rejections=strict  --recursive dist/test/*.spec.js --exit --project src/test/tsconfig.json -r node_modules/@fluidframework/mocha-test-setup",
    "test:mocha:verbose": "cross-env FLUID_TEST_VERBOSE=1 npm run test:mocha",
    "tsc": "tsc",
    "tsfmt": "tsfmt --verify",
    "tsfmt:fix": "tsfmt --replace",
    "typetests:gen": "fluid-type-validator -g -d ."
  },
  "nyc": {
    "all": true,
    "cache-dir": "nyc/.cache",
    "exclude": [
      "src/test/**/*.ts",
      "dist/test/**/*.js"
    ],
    "exclude-after-remap": false,
    "include": [
      "src/**/*.ts",
      "dist/**/*.js"
    ],
    "report-dir": "nyc/report",
    "reporter": [
      "cobertura",
      "html",
      "text"
    ],
    "temp-directory": "nyc/.nyc_output"
  },
  "dependencies": {
    "@fluidframework/aqueduct": ">=2.0.0-internal.3.0.0 <2.0.0-internal.4.0.0",
    "@fluidframework/common-definitions": "^0.20.1",
    "@fluidframework/common-utils": "^1.0.0",
    "@fluidframework/container-definitions": ">=2.0.0-internal.3.0.0 <2.0.0-internal.4.0.0",
    "@fluidframework/container-loader": ">=2.0.0-internal.3.0.0 <2.0.0-internal.4.0.0",
    "@fluidframework/container-runtime": ">=2.0.0-internal.3.0.0 <2.0.0-internal.4.0.0",
    "@fluidframework/container-runtime-definitions": ">=2.0.0-internal.3.0.0 <2.0.0-internal.4.0.0",
    "@fluidframework/core-interfaces": ">=2.0.0-internal.3.0.0 <2.0.0-internal.4.0.0",
    "@fluidframework/datastore": ">=2.0.0-internal.3.0.0 <2.0.0-internal.4.0.0",
    "@fluidframework/datastore-definitions": ">=2.0.0-internal.3.0.0 <2.0.0-internal.4.0.0",
    "@fluidframework/driver-definitions": ">=2.0.0-internal.3.0.0 <2.0.0-internal.4.0.0",
    "@fluidframework/driver-utils": ">=2.0.0-internal.3.0.0 <2.0.0-internal.4.0.0",
    "@fluidframework/local-driver": ">=2.0.0-internal.3.0.0 <2.0.0-internal.4.0.0",
    "@fluidframework/map": ">=2.0.0-internal.3.0.0 <2.0.0-internal.4.0.0",
    "@fluidframework/mocha-test-setup": ">=2.0.0-internal.3.0.0 <2.0.0-internal.4.0.0",
    "@fluidframework/protocol-definitions": "^1.1.0",
    "@fluidframework/request-handler": ">=2.0.0-internal.3.0.0 <2.0.0-internal.4.0.0",
    "@fluidframework/routerlicious-driver": ">=2.0.0-internal.3.0.0 <2.0.0-internal.4.0.0",
    "@fluidframework/runtime-definitions": ">=2.0.0-internal.3.0.0 <2.0.0-internal.4.0.0",
    "@fluidframework/runtime-utils": ">=2.0.0-internal.3.0.0 <2.0.0-internal.4.0.0",
    "@fluidframework/telemetry-utils": ">=2.0.0-internal.3.0.0 <2.0.0-internal.4.0.0",
    "@fluidframework/test-driver-definitions": ">=2.0.0-internal.3.0.0 <2.0.0-internal.4.0.0",
    "@fluidframework/test-runtime-utils": ">=2.0.0-internal.3.0.0 <2.0.0-internal.4.0.0",
    "best-random": "^1.0.0",
    "debug": "^4.1.1",
    "uuid": "^8.3.1"
  },
  "devDependencies": {
    "@fluidframework/build-common": "^1.0.0",
    "@fluidframework/build-tools": "^0.4.6000",
    "@fluidframework/eslint-config-fluid": "^1.0.0",
    "@fluidframework/test-utils-previous": "npm:@fluidframework/test-utils@2.0.0-internal.2.0.0",
    "@microsoft/api-extractor": "^7.22.2",
    "@rushstack/eslint-config": "^2.5.1",
    "@types/diff": "^3.5.1",
    "@types/mocha": "^9.1.1",
    "@types/node": "^14.18.0",
    "@types/random-js": "^1.0.31",
    "concurrently": "^6.2.0",
    "copyfiles": "^2.4.1",
    "cross-env": "^7.0.2",
    "diff": "^3.5.0",
    "eslint": "~8.6.0",
    "mocha": "^10.0.0",
    "nyc": "^15.0.0",
    "random-js": "^1.0.8",
    "rimraf": "^2.6.2",
    "typescript": "~4.5.5",
    "typescript-formatter": "7.1.0"
<<<<<<< HEAD
  },
  "typeValidation": {
    "version": "2.0.0-internal.2.1.0",
    "broken": {}
=======
>>>>>>> 7cf7f68e
  }
}<|MERGE_RESOLUTION|>--- conflicted
+++ resolved
@@ -107,12 +107,9 @@
     "rimraf": "^2.6.2",
     "typescript": "~4.5.5",
     "typescript-formatter": "7.1.0"
-<<<<<<< HEAD
   },
   "typeValidation": {
-    "version": "2.0.0-internal.2.1.0",
+    "version": "2.0.0-internal.3.0.0",
     "broken": {}
-=======
->>>>>>> 7cf7f68e
   }
 }