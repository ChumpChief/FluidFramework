{
  "name": "@fluidframework/map",
  "version": "2.0.0-internal.3.0.0",
  "description": "Distributed map",
  "homepage": "https://fluidframework.com",
  "repository": {
    "type": "git",
    "url": "https://github.com/microsoft/FluidFramework.git",
    "directory": "packages/dds/map"
  },
  "license": "MIT",
  "author": "Microsoft and contributors",
  "sideEffects": false,
  "main": "dist/index.js",
  "module": "lib/index.js",
  "types": "dist/index.d.ts",
  "scripts": {
    "build": "npm run build:genver && concurrently npm:build:compile npm:lint && npm run build:docs",
    "build:commonjs": "npm run tsc && npm run typetests:gen && npm run build:test",
    "build:compile": "concurrently npm:build:commonjs npm:build:esnext",
    "build:docs": "api-extractor run --local --typescript-compiler-folder ../../../node_modules/typescript && copyfiles -u 1 ./_api-extractor-temp/doc-models/* ../../../_api-extractor-temp/",
    "build:esnext": "tsc --project ./tsconfig.esnext.json",
    "build:full": "npm run build",
    "build:full:compile": "npm run build:compile",
    "build:genver": "gen-version",
    "build:test": "tsc --project ./src/test/tsconfig.json",
    "ci:build:docs": "api-extractor run --typescript-compiler-folder ../../../node_modules/typescript && copyfiles -u 1 ./_api-extractor-temp/* ../../../_api-extractor-temp/",
    "clean": "rimraf dist lib *.tsbuildinfo *.build.log",
    "eslint": "eslint --format stylish src",
    "eslint:fix": "eslint --format stylish src --fix --fix-type problem,suggestion,layout",
    "format": "npm run prettier:fix",
    "lint": "npm run eslint",
    "lint:fix": "npm run eslint:fix",
    "postpack": "tar -cf ./map.test-files.tar ./src/test ./dist/test",
    "prettier": "prettier --check . --ignore-path ../../../.prettierignore",
    "prettier:fix": "prettier --write . --ignore-path ../../../.prettierignore",
    "test": "npm run test:mocha",
    "test:coverage": "nyc npm test -- --reporter xunit --reporter-option output=nyc/junit-report.xml",
    "test:memory": "mocha --config ./src/test/memory/.mocharc.js",
    "test:memory-profiling:report": "mocha --config ./src/test/memory/.mocharc.js",
    "test:mocha": "mocha --unhandled-rejections=strict --recursive 'dist/test/mocha/**/*.spec.js' -r node_modules/@fluidframework/mocha-test-setup --exit",
    "test:mocha:verbose": "cross-env FLUID_TEST_VERBOSE=1 npm run test:mocha",
    "tsc": "tsc",
    "typetests:gen": "flub generate typetests --generate --dir .",
    "typetests:prepare": "flub generate typetests --prepare --dir . --pin"
  },
  "nyc": {
    "all": true,
    "cache-dir": "nyc/.cache",
    "exclude": [
      "src/test/**/*.ts",
      "dist/test/**/*.js"
    ],
    "exclude-after-remap": false,
    "include": [
      "src/**/*.ts",
      "dist/**/*.js"
    ],
    "report-dir": "nyc/report",
    "reporter": [
      "cobertura",
      "html",
      "text"
    ],
    "temp-directory": "nyc/.nyc_output"
  },
  "dependencies": {
    "@fluidframework/common-definitions": "^0.20.1",
    "@fluidframework/common-utils": "^1.0.0",
    "@fluidframework/container-utils": ">=2.0.0-internal.3.0.0 <2.0.0-internal.4.0.0",
    "@fluidframework/core-interfaces": ">=2.0.0-internal.3.0.0 <2.0.0-internal.4.0.0",
    "@fluidframework/datastore-definitions": ">=2.0.0-internal.3.0.0 <2.0.0-internal.4.0.0",
    "@fluidframework/driver-utils": ">=2.0.0-internal.3.0.0 <2.0.0-internal.4.0.0",
    "@fluidframework/protocol-definitions": "^1.1.0",
    "@fluidframework/runtime-definitions": ">=2.0.0-internal.3.0.0 <2.0.0-internal.4.0.0",
    "@fluidframework/runtime-utils": ">=2.0.0-internal.3.0.0 <2.0.0-internal.4.0.0",
    "@fluidframework/shared-object-base": ">=2.0.0-internal.3.0.0 <2.0.0-internal.4.0.0",
    "path-browserify": "^1.0.1"
  },
  "devDependencies": {
<<<<<<< HEAD
    "@fluid-internal/test-dds-utils": ">=2.0.0-internal.2.2.0 <2.0.0-internal.3.0.0",
    "@fluid-tools/benchmark": "^0.45.0",
=======
    "@fluid-internal/test-dds-utils": ">=2.0.0-internal.3.0.0 <2.0.0-internal.4.0.0",
    "@fluid-tools/benchmark": "^0.43.0",
>>>>>>> 6fe178ba
    "@fluid-tools/build-cli": "^0.6.0-109663",
    "@fluidframework/build-common": "^1.1.0",
    "@fluidframework/build-tools": "^0.6.0-109663",
    "@fluidframework/eslint-config-fluid": "^1.2.0",
    "@fluidframework/map-previous": "npm:@fluidframework/map@2.0.0-internal.2.1.1",
    "@fluidframework/mocha-test-setup": ">=2.0.0-internal.3.0.0 <2.0.0-internal.4.0.0",
    "@fluidframework/test-runtime-utils": ">=2.0.0-internal.3.0.0 <2.0.0-internal.4.0.0",
    "@microsoft/api-extractor": "^7.22.2",
    "@rushstack/eslint-config": "^2.5.1",
    "@types/mocha": "^9.1.1",
    "@types/node": "^14.18.0",
    "concurrently": "^6.2.0",
    "copyfiles": "^2.4.1",
    "cross-env": "^7.0.2",
    "eslint": "~8.6.0",
    "mocha": "^10.0.0",
    "nyc": "^15.0.0",
    "prettier": "~2.6.2",
    "rimraf": "^2.6.2",
    "typescript": "~4.5.5"
  },
  "typeValidation": {
    "version": "2.0.0-internal.3.0.0",
    "baselineRange": ">=2.0.0-internal.2.0.0 <2.0.0-internal.3.0.0",
    "baselineVersion": "2.0.0-internal.2.1.1",
    "broken": {}
  }
}<|MERGE_RESOLUTION|>--- conflicted
+++ resolved
@@ -78,13 +78,8 @@
     "path-browserify": "^1.0.1"
   },
   "devDependencies": {
-<<<<<<< HEAD
-    "@fluid-internal/test-dds-utils": ">=2.0.0-internal.2.2.0 <2.0.0-internal.3.0.0",
+    "@fluid-internal/test-dds-utils": ">=2.0.0-internal.3.0.0 <2.0.0-internal.4.0.0",
     "@fluid-tools/benchmark": "^0.45.0",
-=======
-    "@fluid-internal/test-dds-utils": ">=2.0.0-internal.3.0.0 <2.0.0-internal.4.0.0",
-    "@fluid-tools/benchmark": "^0.43.0",
->>>>>>> 6fe178ba
     "@fluid-tools/build-cli": "^0.6.0-109663",
     "@fluidframework/build-common": "^1.1.0",
     "@fluidframework/build-tools": "^0.6.0-109663",
