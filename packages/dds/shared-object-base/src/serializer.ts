/*!
 * Copyright (c) Microsoft Corporation and contributors. All rights reserved.
 * Licensed under the MIT License.
 */

import { IFluidHandle } from "@fluidframework/core-interfaces";
import {
	IFluidHandleContext,
	type IFluidHandleInternal,
	type IFluidHandleInternalWithMetadata,
} from "@fluidframework/core-interfaces/internal";
import { assert, shallowCloneObject } from "@fluidframework/core-utils/internal";
import {
	encodeHandleForSerialization,
	generateHandleContextPath,
	isSerializedHandle,
	isFluidHandle,
	toFluidHandleInternal,
	type ISerializedHandle,
	RemoteFluidObjectHandle,
} from "@fluidframework/runtime-utils/internal";

/**
 * @legacy
 * @alpha
 */
export interface IFluidSerializer {
	/**
	 * Given a mostly-plain object that may have handle objects embedded within, will return a fully-plain object
	 * where any embedded IFluidHandles have been replaced with a serializable form.
	 *
	 * The original `input` object is not mutated.  This method will shallowly clones all objects in the path from
	 * the root to any replaced handles.  (If no handles are found, returns the original object.)
	 */
	encode(value: unknown, bind: IFluidHandle): unknown;

	/**
	 * Given a fully-jsonable object tree that may have encoded handle objects embedded within, will return an
	 * equivalent object tree where any encoded IFluidHandles have been replaced with their decoded form.
	 *
	 * The original `input` object is not mutated.  This method will shallowly clone all objects in the path from
	 * the root to any replaced handles.  (If no handles are found, returns the original object.)
	 *
	 * The decoded handles are implicitly bound to the handle context of this serializer.
	 */
	decode(input: unknown): unknown;

	/**
	 * Stringifies a given value. Converts any IFluidHandle to its stringified equivalent.
	 */
	stringify(value: unknown, bind: IFluidHandle): string;

	/**
	 * Parses the given JSON input string and returns the JavaScript object defined by it. Any Fluid
	 * handles will be realized as part of the parse
	 */
	parse(value: string): unknown;
}

const isFluidHandleInternalWithMetadata = (
	fluidHandleInternal: IFluidHandleInternal,
): fluidHandleInternal is IFluidHandleInternalWithMetadata =>
	"metadata" in fluidHandleInternal && fluidHandleInternal.metadata !== undefined;

/**
 * Data Store serializer implementation
 * @internal
 */
export class FluidSerializer implements IFluidSerializer {
	private readonly root: IFluidHandleContext;

	public constructor(private readonly context: IFluidHandleContext) {
		this.root = this.context;
		while (this.root.routeContext !== undefined) {
			this.root = this.root.routeContext;
		}
	}

	public get IFluidSerializer(): IFluidSerializer {
		return this;
	}

	/**
	 * Given a mostly-jsonable object tree that may have handle objects embedded within, will return a
	 * fully-jsonable object tree where any embedded IFluidHandles have been replaced with a serializable form.
	 *
	 * The original `input` object is not mutated.  This method will shallowly clone all objects in the path from
	 * the root to any replaced handles.  (If no handles are found, returns the original object.)
	 *
	 * Any unbound handles encountered are bound to the provided IFluidHandle.
	 */
	public encode(input: unknown, bind: IFluidHandleInternal): unknown {
		// If the given 'input' cannot contain handles, return it immediately.  Otherwise,
		// return the result of 'recursivelyReplace()'.
		// eslint-disable-next-line @typescript-eslint/strict-boolean-expressions
		return !!input && typeof input === "object"
			? this.recursivelyReplace(input, this.encodeValue, bind)
			: input;
	}

	/**
	 * Given a fully-jsonable object tree that may have encoded handle objects embedded within, will return an
	 * equivalent object tree where any encoded IFluidHandles have been replaced with their decoded form.
	 *
	 * The original `input` object is not mutated.  This method will shallowly clone all objects in the path from
	 * the root to any replaced handles.  (If no handles are found, returns the original object.)
	 *
	 * The decoded handles are implicitly bound to the handle context of this serializer.
	 */
	public decode(input: unknown): unknown {
		// If the given 'input' cannot contain handles, return it immediately.  Otherwise,
		// return the result of 'recursivelyReplace()'.
		// eslint-disable-next-line @typescript-eslint/strict-boolean-expressions
		return !!input && typeof input === "object"
			? this.recursivelyReplace(input, this.decodeValue)
			: input;
	}

	/**
	 * Serializes the input object into a JSON string.
	 * Any IFluidHandles in the object will be replaced with their serialized form before stringify,
	 * being bound to the given bind context in the process.
	 */
	public stringify(input: unknown, bind: IFluidHandle): string {
		const bindInternal = toFluidHandleInternal(bind);
		return JSON.stringify(input, (key, value) => this.encodeValue(value, bindInternal));
	}

	/**
	 * Parses the serialized data - context must match the context with which the JSON was stringified
	 */
	public parse(input: string): unknown {
		return JSON.parse(input, (key, value) => this.decodeValue(value));
	}

	/**
	 * If the given 'value' is an IFluidHandle, returns the encoded IFluidHandle.
	 * Otherwise returns the original 'value'.  Used by 'encode()' and 'stringify()'.
	 */
	private readonly encodeValue = (value: unknown, bind?: IFluidHandleInternal): unknown => {
		// If 'value' is an IFluidHandle return its encoded form.
		if (isFluidHandle(value)) {
			assert(bind !== undefined, 0xa93 /* Cannot encode a handle without a bind context */);
			return this.bindAndEncodeHandle(toFluidHandleInternal(value), bind);
		}
		return value;
	};

	/**
	 * If the given 'value' is an encoded IFluidHandle, returns the decoded IFluidHandle.
	 * Otherwise returns the original 'value'.  Used by 'decode()' and 'parse()'.
	 */
	private readonly decodeValue = (value: unknown): unknown => {
		// If 'value' is a serialized IFluidHandle return the deserialized result.
		if (isSerializedHandle(value)) {
			// Old documents may have handles with relative path in their summaries. Convert these to absolute
			// paths. This will ensure that future summaries will have absolute paths for these handles.
			const absolutePath = value.url.startsWith("/")
				? value.url
				: generateHandleContextPath(value.url, this.context);

			return new RemoteFluidObjectHandle(absolutePath, this.root, value.metadata);
		} else {
			return value;
		}
	};

	/**
	 * Invoked for non-null objects to recursively replace references to IFluidHandles.
	 * Clones as-needed to avoid mutating the `input` object.  If no IFluidHandles are present,
	 * returns the original `input`.
	 */
	private recursivelyReplace<TContext = unknown>(
		input: object,
		replacer: (input: unknown, context?: TContext) => unknown,
		context?: TContext,
	): unknown {
		// Note: Caller is responsible for ensuring that `input` is defined / non-null.
		//       (Required for Object.keys() below.)

		// Execute the `replace` on the current input.  Note that Caller is responsible for ensuring that `input`
		// is a non-null object.
		const maybeReplaced = replacer(input, context);

		// If either input or the replaced result is a Fluid Handle, there is no need to descend further.
		// IFluidHandles are always leaves in the object graph, and the code below cannot deal with IFluidHandle's structure.
		if (isFluidHandle(input) || isFluidHandle(maybeReplaced)) {
			return maybeReplaced;
		}

		// Otherwise descend into the object graph looking for IFluidHandle instances.
		let clone: object | undefined;
		for (const key of Object.keys(input)) {
			const value: unknown = input[key];
			// eslint-disable-next-line @typescript-eslint/strict-boolean-expressions
			if (!!value && typeof value === "object") {
				// Note: Except for IFluidHandle, `input` must not contain circular references (as object must
				//       be JSON serializable.)  Therefore, guarding against infinite recursion here would only
				//       lead to a later error when attempting to stringify().
				const replaced = this.recursivelyReplace(value, replacer, context);

				// If the `replaced` object is different than the original `value` then the subgraph contained one
				// or more handles.  If this happens, we need to return a clone of the `input` object where the
				// current property is replaced by the `replaced` value.
				if (replaced !== value) {
					// Lazily create a shallow clone of the `input` object if we haven't done so already.
					clone ??= shallowCloneObject(input);

					// Overwrite the current property `key` in the clone with the `replaced` value.
					clone[key] = replaced;
				}
			}
		}
		return clone ?? input;
	}

	/**
	 * Encodes the given IFluidHandle into a JSON-serializable form,
	 * also binding it to another node to ensure it attaches at the right time.
	 * @param handle - The IFluidHandle to serialize.
	 * @param bind - The binding context for the handle (the handle will become attached whenever this context is attached).
	 * @returns The serialized handle.
	 */
	protected bindAndEncodeHandle(
		handle: IFluidHandleInternal,
		bind: IFluidHandleInternal,
	): ISerializedHandle {
		bind.bind(handle);
<<<<<<< HEAD
		return isFluidHandleInternalWithMetadata(handle)
			? {
					type: "__fluid_handle__",
					url: handle.absolutePath,
					metadata: handle.metadata,
				}
			: {
					type: "__fluid_handle__",
					url: handle.absolutePath,
				};
=======
		return encodeHandleForSerialization(handle);
>>>>>>> 3da73bd3
	}
}<|MERGE_RESOLUTION|>--- conflicted
+++ resolved
@@ -7,7 +7,6 @@
 import {
 	IFluidHandleContext,
 	type IFluidHandleInternal,
-	type IFluidHandleInternalWithMetadata,
 } from "@fluidframework/core-interfaces/internal";
 import { assert, shallowCloneObject } from "@fluidframework/core-utils/internal";
 import {
@@ -57,11 +56,6 @@
 	parse(value: string): unknown;
 }
 
-const isFluidHandleInternalWithMetadata = (
-	fluidHandleInternal: IFluidHandleInternal,
-): fluidHandleInternal is IFluidHandleInternalWithMetadata =>
-	"metadata" in fluidHandleInternal && fluidHandleInternal.metadata !== undefined;
-
 /**
  * Data Store serializer implementation
  * @internal
@@ -226,19 +220,6 @@
 		bind: IFluidHandleInternal,
 	): ISerializedHandle {
 		bind.bind(handle);
-<<<<<<< HEAD
-		return isFluidHandleInternalWithMetadata(handle)
-			? {
-					type: "__fluid_handle__",
-					url: handle.absolutePath,
-					metadata: handle.metadata,
-				}
-			: {
-					type: "__fluid_handle__",
-					url: handle.absolutePath,
-				};
-=======
 		return encodeHandleForSerialization(handle);
->>>>>>> 3da73bd3
 	}
 }