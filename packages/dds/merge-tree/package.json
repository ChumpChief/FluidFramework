{
	"name": "@fluidframework/merge-tree",
	"version": "2.21.0",
	"description": "Merge tree",
	"homepage": "https://fluidframework.com",
	"repository": {
		"type": "git",
		"url": "https://github.com/microsoft/FluidFramework.git",
		"directory": "packages/dds/merge-tree"
	},
	"license": "MIT",
	"author": "Microsoft and contributors",
	"sideEffects": false,
	"type": "module",
	"exports": {
		".": {
			"import": {
				"types": "./lib/public.d.ts",
				"default": "./lib/index.js"
			},
			"require": {
				"types": "./dist/public.d.ts",
				"default": "./dist/index.js"
			}
		},
		"./legacy": {
			"import": {
				"types": "./lib/legacy.d.ts",
				"default": "./lib/index.js"
			},
			"require": {
				"types": "./dist/legacy.d.ts",
				"default": "./dist/index.js"
			}
		},
		"./internal": {
			"import": {
				"types": "./lib/index.d.ts",
				"default": "./lib/index.js"
			},
			"require": {
				"types": "./dist/index.d.ts",
				"default": "./dist/index.js"
			}
		},
		"./internal/test": {
			"allow-ff-test-exports": {
				"import": {
					"types": "./lib/test/index.d.ts",
					"default": "./lib/test/index.js"
				},
				"require": {
					"types": "./dist/test/index.d.ts",
					"default": "./dist/test/index.js"
				}
			}
		}
	},
	"main": "lib/index.js",
	"types": "lib/public.d.ts",
	"scripts": {
		"api": "fluid-build . --task api",
		"api-extractor:commonjs": "flub generate entrypoints --outDir ./dist",
		"api-extractor:esnext": "flub generate entrypoints --outDir ./lib --node10TypeCompat",
		"build": "fluid-build . --task build",
		"build:api-reports": "concurrently \"npm:build:api-reports:*\"",
		"build:api-reports:current": "api-extractor run --local --config api-extractor/api-extractor.current.json",
		"build:api-reports:legacy": "api-extractor run --local --config api-extractor/api-extractor.legacy.json",
		"build:commonjs": "fluid-build . --task commonjs",
		"build:compile": "fluid-build . --task compile",
		"build:docs": "api-extractor run --local",
		"build:esnext": "tsc --project ./tsconfig.json",
		"build:test": "npm run build:test:esm && npm run build:test:cjs",
		"build:test:cjs": "fluid-tsc commonjs --project ./src/test/tsconfig.cjs.json",
		"build:test:esm": "tsc --project ./src/test/tsconfig.json",
		"check:are-the-types-wrong": "attw --pack . --exclude-entrypoints ./internal/test",
		"check:biome": "biome check .",
		"check:exports": "concurrently \"npm:check:exports:*\"",
		"check:exports:bundle-release-tags": "api-extractor run --config api-extractor/api-extractor-lint-bundle.json",
		"check:exports:cjs:legacy": "api-extractor run --config api-extractor/api-extractor-lint-legacy.cjs.json",
		"check:exports:cjs:public": "api-extractor run --config api-extractor/api-extractor-lint-public.cjs.json",
		"check:exports:esm:legacy": "api-extractor run --config api-extractor/api-extractor-lint-legacy.esm.json",
		"check:exports:esm:public": "api-extractor run --config api-extractor/api-extractor-lint-public.esm.json",
		"check:format": "npm run check:biome",
		"check:prettier": "prettier --check . --cache --ignore-path ../../../.prettierignore",
		"ci:build:api-reports": "concurrently \"npm:ci:build:api-reports:*\"",
		"ci:build:api-reports:current": "api-extractor run --config api-extractor/api-extractor.current.json",
		"ci:build:api-reports:legacy": "api-extractor run --config api-extractor/api-extractor.legacy.json",
		"ci:build:docs": "api-extractor run",
		"clean": "rimraf --glob dist lib \"*.d.ts\" \"**/*.tsbuildinfo\" \"**/*.build.log\" _api-extractor-temp nyc",
		"eslint": "eslint --format stylish src",
		"eslint:fix": "eslint --format stylish src --fix",
		"format": "npm run format:biome",
		"format:biome": "biome check . --write",
		"format:prettier": "prettier --write . --cache --ignore-path ../../../.prettierignore",
		"lint": "fluid-build . --task lint",
		"lint:fix": "fluid-build . --task eslint:fix --task format",
		"postpack": "tar -cvf ./merge-tree.test-files.tar ./src/test ./dist/test ./lib/test",
		"perf": "cross-env FLUID_TEST_VERBOSE=1 mocha \"dist/**/*.spec.*js\" --node-option unhandled-rejections=strict,expose-gc --exit --perfMode --fgrep @Benchmark --reporter @fluid-tools/benchmark/dist/MochaReporter.js --timeout 30000",
		"perf:measure": "npm run perf -- --fgrep @Measurement",
		"perf:profile": "node --inspect-brk ./node_modules/mocha/bin/mocha.js \"dist/**/*.spec.*js\" --node-option unhandled-rejections=strict,expose-gc --exit --perfMode --fgrep @Benchmark --reporter @fluid-tools/benchmark/dist/MochaReporter.js --timeout 30000",
		"test": "npm run test:mocha",
		"test:benchmark:report": "mocha \"dist/test/*.perf.spec.*js\" --node-option unhandled-rejections=strict,expose-gc --exit --perfMode --fgrep @Benchmark -r @fluid-internal/mocha-test-setup --reporter @fluid-tools/benchmark/dist/MochaReporter.js --timeout 60000",
		"test:coverage": "c8 npm test",
		"test:mocha": "npm run test:mocha:esm && echo skipping cjs to avoid overhead - npm run test:mocha:cjs",
		"test:mocha:cjs": "mocha --recursive \"dist/test/**/*.spec.*js\" --exit",
		"test:mocha:esm": "mocha --recursive \"lib/test/**/*.spec.*js\" --exit",
		"test:mocha:verbose": "cross-env FLUID_TEST_VERBOSE=1 npm run test:mocha",
		"test:stress": "cross-env FUZZ_STRESS_RUN=1 FUZZ_TEST_COUNT=normal npm run test:mocha",
		"tsc": "fluid-tsc commonjs --project ./tsconfig.cjs.json && copyfiles -f ../../../common/build/build-common/src/cjs/package.json ./dist",
		"typetests:gen": "flub generate typetests --dir . -v",
		"typetests:prepare": "flub typetests --dir . --reset --previous --normalize"
	},
	"c8": {
		"all": true,
		"cache-dir": "nyc/.cache",
		"exclude": [
			"src/test/**/*.*ts",
			"dist/test/**/*.*js",
			"lib/test/**/*.*js"
		],
		"exclude-after-remap": false,
		"include": [
			"src/**/*.*ts",
			"dist/**/*.*js",
			"lib/**/*.*js"
		],
		"report-dir": "nyc/report",
		"reporter": [
			"cobertura",
			"html",
			"text"
		],
		"temp-directory": "nyc/.nyc_output"
	},
	"dependencies": {
		"@fluid-internal/client-utils": "workspace:~",
		"@fluidframework/container-definitions": "workspace:~",
		"@fluidframework/core-interfaces": "workspace:~",
		"@fluidframework/core-utils": "workspace:~",
		"@fluidframework/datastore-definitions": "workspace:~",
		"@fluidframework/driver-definitions": "workspace:~",
		"@fluidframework/runtime-definitions": "workspace:~",
		"@fluidframework/runtime-utils": "workspace:~",
		"@fluidframework/shared-object-base": "workspace:~",
		"@fluidframework/telemetry-utils": "workspace:~"
	},
	"devDependencies": {
		"@arethetypeswrong/cli": "^0.17.1",
		"@biomejs/biome": "~1.9.3",
		"@fluid-internal/mocha-test-setup": "workspace:~",
		"@fluid-private/stochastic-test-utils": "workspace:~",
		"@fluid-private/test-pairwise-generator": "workspace:~",
		"@fluid-tools/benchmark": "^0.50.0",
		"@fluid-tools/build-cli": "^0.51.0",
		"@fluidframework/build-common": "^2.0.3",
		"@fluidframework/build-tools": "^0.51.0",
		"@fluidframework/eslint-config-fluid": "^5.6.0",
		"@fluidframework/merge-tree-previous": "npm:@fluidframework/merge-tree@2.20.0",
		"@fluidframework/test-runtime-utils": "workspace:~",
		"@microsoft/api-extractor": "7.47.8",
		"@types/diff": "^3.5.1",
		"@types/mocha": "^10.0.10",
		"@types/node": "^18.19.0",
		"c8": "^8.0.1",
		"concurrently": "^8.2.1",
		"copyfiles": "^2.4.1",
		"cross-env": "^7.0.3",
		"diff": "^3.5.0",
		"eslint": "~8.55.0",
		"mocha": "^10.2.0",
		"mocha-multi-reporters": "^1.5.1",
		"moment": "^2.21.0",
		"prettier": "~3.0.3",
		"replace-in-file": "^6.3.5",
		"rimraf": "^4.4.0",
		"typescript": "~5.4.5"
	},
	"typeValidation": {
<<<<<<< HEAD
		"disabled": true,
		"broken": {
			"Class_BaseSegment": {
				"backCompat": false
			},
			"Class_Marker": {
				"backCompat": false
			},
			"Class_TextSegment": {
				"backCompat": false
			},
			"Class_TrackingGroup": {
				"backCompat": false
			},
			"ClassStatics_BaseSegment": {
				"backCompat": false
			},
			"ClassStatics_Marker": {
				"backCompat": false
			},
			"ClassStatics_TextSegment": {
				"backCompat": false
			},
			"ClassStatics_TrackingGroup": {
				"backCompat": false
			},
			"Interface_IMergeTreeDeltaCallbackArgs": {
				"backCompat": false
			},
			"Interface_IMergeTreeMaintenanceCallbackArgs": {
				"backCompat": false
			},
			"Interface_IMergeTreeSegmentDelta": {
				"backCompat": false
			},
			"Interface_ISegment": {
				"backCompat": false
			},
			"Interface_ITrackingGroup": {
				"backCompat": false
			},
			"TypeAlias_MergeTreeDeltaRevertible": {
				"backCompat": false
			},
			"TypeAlias_Trackable": {
				"backCompat": false
			},
			"Interface_IMergeNodeCommon": {
				"forwardCompat": false,
				"backCompat": false
			},
			"Interface_IMoveInfo": {
				"forwardCompat": false,
				"backCompat": false
			},
			"Interface_IRemovalInfo": {
				"forwardCompat": false,
				"backCompat": false
			}
		},
=======
		"broken": {},
>>>>>>> 2300e0e9
		"entrypoint": "legacy"
	}
}<|MERGE_RESOLUTION|>--- conflicted
+++ resolved
@@ -177,70 +177,7 @@
 		"typescript": "~5.4.5"
 	},
 	"typeValidation": {
-<<<<<<< HEAD
-		"disabled": true,
-		"broken": {
-			"Class_BaseSegment": {
-				"backCompat": false
-			},
-			"Class_Marker": {
-				"backCompat": false
-			},
-			"Class_TextSegment": {
-				"backCompat": false
-			},
-			"Class_TrackingGroup": {
-				"backCompat": false
-			},
-			"ClassStatics_BaseSegment": {
-				"backCompat": false
-			},
-			"ClassStatics_Marker": {
-				"backCompat": false
-			},
-			"ClassStatics_TextSegment": {
-				"backCompat": false
-			},
-			"ClassStatics_TrackingGroup": {
-				"backCompat": false
-			},
-			"Interface_IMergeTreeDeltaCallbackArgs": {
-				"backCompat": false
-			},
-			"Interface_IMergeTreeMaintenanceCallbackArgs": {
-				"backCompat": false
-			},
-			"Interface_IMergeTreeSegmentDelta": {
-				"backCompat": false
-			},
-			"Interface_ISegment": {
-				"backCompat": false
-			},
-			"Interface_ITrackingGroup": {
-				"backCompat": false
-			},
-			"TypeAlias_MergeTreeDeltaRevertible": {
-				"backCompat": false
-			},
-			"TypeAlias_Trackable": {
-				"backCompat": false
-			},
-			"Interface_IMergeNodeCommon": {
-				"forwardCompat": false,
-				"backCompat": false
-			},
-			"Interface_IMoveInfo": {
-				"forwardCompat": false,
-				"backCompat": false
-			},
-			"Interface_IRemovalInfo": {
-				"forwardCompat": false,
-				"backCompat": false
-			}
-		},
-=======
 		"broken": {},
->>>>>>> 2300e0e9
 		"entrypoint": "legacy"
 	}
 }