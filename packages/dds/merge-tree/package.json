--- conflicted
+++ resolved
@@ -1,10 +1,6 @@
 {
   "name": "@fluidframework/merge-tree",
-<<<<<<< HEAD
-  "version": "0.59.4000",
-=======
   "version": "0.60.1000",
->>>>>>> 3c923a5a
   "description": "Merge tree",
   "homepage": "https://fluidframework.com",
   "repository": {
@@ -67,35 +63,20 @@
     "@fluidframework/common-utils": "^0.32.1",
     "@fluidframework/container-definitions": "^0.49.1000-64278",
     "@fluidframework/core-interfaces": "^0.43.1000",
-<<<<<<< HEAD
-    "@fluidframework/datastore-definitions": "^0.59.4000",
-    "@fluidframework/protocol-definitions": "^0.1028.1000",
-    "@fluidframework/runtime-definitions": "^0.59.4000",
-    "@fluidframework/runtime-utils": "^0.59.4000",
-    "@fluidframework/shared-object-base": "^0.59.4000",
-    "@fluidframework/telemetry-utils": "^0.59.4000"
-=======
     "@fluidframework/datastore-definitions": "^0.60.1000",
     "@fluidframework/protocol-definitions": "^0.1028.1000",
     "@fluidframework/runtime-definitions": "^0.60.1000",
     "@fluidframework/runtime-utils": "^0.60.1000",
     "@fluidframework/shared-object-base": "^0.60.1000",
     "@fluidframework/telemetry-utils": "^0.60.1000"
->>>>>>> 3c923a5a
   },
   "devDependencies": {
     "@fluidframework/build-common": "^0.23.0",
     "@fluidframework/build-tools": "^0.2.66793",
     "@fluidframework/eslint-config-fluid": "^0.28.2000-0",
-<<<<<<< HEAD
-    "@fluidframework/merge-tree-previous": "npm:@fluidframework/merge-tree@0.59.2000",
-    "@fluidframework/mocha-test-setup": "^0.59.4000",
-    "@fluidframework/test-runtime-utils": "^0.59.4000",
-=======
     "@fluidframework/merge-tree-previous": "npm:@fluidframework/merge-tree@^0.58.0",
     "@fluidframework/mocha-test-setup": "^0.60.1000",
     "@fluidframework/test-runtime-utils": "^0.60.1000",
->>>>>>> 3c923a5a
     "@microsoft/api-extractor": "^7.22.2",
     "@rushstack/eslint-config": "^2.5.1",
     "@types/diff": "^3.5.1",
@@ -127,156 +108,6 @@
     "typescript-formatter": "7.1.0"
   },
   "typeValidation": {
-<<<<<<< HEAD
-    "version": "0.59.3000",
-    "broken": {
-      "InterfaceDeclaration_IMergeTreeAnnotateMsg": {
-        "forwardCompat": false,
-        "backCompat": false
-      },
-      "InterfaceDeclaration_IMergeTreeDelta": {
-        "forwardCompat": false,
-        "backCompat": false
-      },
-      "InterfaceDeclaration_IMergeTreeDeltaCallbackArgs": {
-        "forwardCompat": false,
-        "backCompat": false
-      },
-      "TypeAliasDeclaration_IMergeTreeDeltaOp": {
-        "forwardCompat": false,
-        "backCompat": false
-      },
-      "InterfaceDeclaration_IMergeTreeDeltaOpArgs": {
-        "forwardCompat": false,
-        "backCompat": false
-      },
-      "InterfaceDeclaration_IMergeTreeGroupMsg": {
-        "forwardCompat": false,
-        "backCompat": false
-      },
-      "InterfaceDeclaration_IMergeTreeInsertMsg": {
-        "forwardCompat": false,
-        "backCompat": false
-      },
-      "InterfaceDeclaration_IMergeTreeMaintenanceCallbackArgs": {
-        "forwardCompat": false,
-        "backCompat": false
-      },
-      "TypeAliasDeclaration_IMergeTreeOp": {
-        "forwardCompat": false,
-        "backCompat": false
-      },
-      "InterfaceDeclaration_IMergeTreeRemoveMsg": {
-        "forwardCompat": false,
-        "backCompat": false
-      },
-      "TypeAliasDeclaration_IntervalNode": {
-        "forwardCompat": false,
-        "backCompat": false
-      },
-      "TypeAliasDeclaration_MergeTreeDeltaOperationType": {
-        "forwardCompat": false,
-        "backCompat": false
-      },
-      "TypeAliasDeclaration_MergeTreeDeltaOperationTypes": {
-        "forwardCompat": false,
-        "backCompat": false
-      },
-      "EnumDeclaration_MergeTreeDeltaType": {
-        "forwardCompat": false,
-        "backCompat": false
-      },
-      "EnumDeclaration_MergeTreeMaintenanceType": {
-        "forwardCompat": false,
-        "backCompat": false
-      },
-      "EnumDeclaration_RBColor": {
-        "forwardCompat": false,
-        "backCompat": false
-      },
-      "InterfaceDeclaration_RBNode": {
-        "forwardCompat": false,
-        "backCompat": false
-      },
-      "ClassDeclaration_List": {
-        "forwardCompat": false
-      },
-      "ClassDeclaration_BaseSegment": {
-        "forwardCompat": false
-      },
-      "ClassDeclaration_Client": {
-        "forwardCompat": false
-      },
-      "InterfaceDeclaration_IConsensusInfo": {
-        "forwardCompat": false
-      },
-      "InterfaceDeclaration_IHierBlock": {
-        "forwardCompat": false
-      },
-      "InterfaceDeclaration_IMergeBlock": {
-        "forwardCompat": false
-      },
-      "TypeAliasDeclaration_IMergeNode": {
-        "forwardCompat": false
-      },
-      "InterfaceDeclaration_IMergeNodeCommon": {
-        "forwardCompat": false
-      },
-      "InterfaceDeclaration_IMergeTreeSegmentDelta": {
-        "forwardCompat": false
-      },
-      "ClassDeclaration_IncrementalMapState": {
-        "forwardCompat": false
-      },
-      "InterfaceDeclaration_InsertContext": {
-        "forwardCompat": false
-      },
-      "InterfaceDeclaration_ISegment": {
-        "forwardCompat": false
-      },
-      "ClassDeclaration_LocalReference": {
-        "forwardCompat": false
-      },
-      "ClassDeclaration_LocalReferenceCollection": {
-        "forwardCompat": false
-      },
-      "InterfaceDeclaration_LRUSegment": {
-        "forwardCompat": false
-      },
-      "ClassDeclaration_MergeBlock": {
-        "forwardCompat": false
-      },
-      "InterfaceDeclaration_ISegmentChanges": {
-        "forwardCompat": false
-      },
-      "ClassDeclaration_Marker": {
-        "forwardCompat": false
-      },
-      "ClassDeclaration_MergeNode": {
-        "forwardCompat": false
-      },
-      "ClassDeclaration_MergeTree": {
-        "forwardCompat": false
-      },
-      "InterfaceDeclaration_SegmentAccumulator": {
-        "forwardCompat": false
-      },
-      "InterfaceDeclaration_SegmentGroup": {
-        "forwardCompat": false
-      },
-      "ClassDeclaration_SnapshotLegacy": {
-        "forwardCompat": false
-      },
-      "ClassDeclaration_SortedSegmentSet": {
-        "forwardCompat": false
-      },
-      "ClassDeclaration_TextSegment": {
-        "forwardCompat": false
-      },
-      "ClassDeclaration_TrackingGroup": {
-        "forwardCompat": false
-      }
-=======
     "version": "0.60.1000",
     "broken": {
       "ClassDeclaration_BaseSegment": {"forwardCompat": false},
@@ -300,7 +131,6 @@
       "ClassDeclaration_SnapshotLegacy": {"forwardCompat": false},
       "ClassDeclaration_TextSegment": {"forwardCompat": false},
       "ClassDeclaration_List": {"forwardCompat": false}
->>>>>>> 3c923a5a
     }
   }
 }