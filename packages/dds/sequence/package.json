{
	"name": "@fluidframework/sequence",
	"version": "2.21.0",
	"description": "Distributed sequence",
	"homepage": "https://fluidframework.com",
	"repository": {
		"type": "git",
		"url": "https://github.com/microsoft/FluidFramework.git",
		"directory": "packages/dds/sequence"
	},
	"license": "MIT",
	"author": "Microsoft and contributors",
	"sideEffects": false,
	"type": "module",
	"exports": {
		".": {
			"import": {
				"types": "./lib/public.d.ts",
				"default": "./lib/index.js"
			},
			"require": {
				"types": "./dist/public.d.ts",
				"default": "./dist/index.js"
			}
		},
		"./legacy": {
			"import": {
				"types": "./lib/legacy.d.ts",
				"default": "./lib/index.js"
			},
			"require": {
				"types": "./dist/legacy.d.ts",
				"default": "./dist/index.js"
			}
		},
		"./internal": {
			"import": {
				"types": "./lib/index.d.ts",
				"default": "./lib/index.js"
			},
			"require": {
				"types": "./dist/index.d.ts",
				"default": "./dist/index.js"
			}
		},
		"./internal/test/intervalCollection": {
			"import": {
				"types": "./lib/intervalCollection.d.ts",
				"default": "./lib/intervalCollection.js"
			},
			"require": {
				"types": "./dist/intervalCollection.d.ts",
				"default": "./dist/intervalCollection.js"
			}
		}
	},
	"main": "lib/index.js",
	"types": "lib/public.d.ts",
	"scripts": {
		"api": "fluid-build . --task api",
		"api-extractor:commonjs": "flub generate entrypoints --outDir ./dist",
		"api-extractor:esnext": "flub generate entrypoints --outDir ./lib --node10TypeCompat",
		"build": "fluid-build . --task build",
		"build:api-reports": "concurrently \"npm:build:api-reports:*\"",
		"build:api-reports:current": "api-extractor run --local --config api-extractor/api-extractor.current.json",
		"build:api-reports:legacy": "api-extractor run --local --config api-extractor/api-extractor.legacy.json",
		"build:commonjs": "fluid-build . --task commonjs",
		"build:compile": "fluid-build . --task compile",
		"build:docs": "api-extractor run --local",
		"build:esnext": "tsc --project ./tsconfig.json",
		"build:genver": "gen-version",
		"build:test": "npm run build:test:esm && npm run build:test:cjs",
		"build:test:cjs": "fluid-tsc commonjs --project ./src/test/tsconfig.cjs.json",
		"build:test:esm": "tsc --project ./src/test/tsconfig.json",
		"check:are-the-types-wrong": "attw --pack . --exclude-entrypoints ./internal/test/intervalCollection",
		"check:biome": "biome check .",
		"check:exports": "concurrently \"npm:check:exports:*\"",
		"check:exports:bundle-release-tags": "api-extractor run --config api-extractor/api-extractor-lint-bundle.json",
		"check:exports:cjs:legacy": "api-extractor run --config api-extractor/api-extractor-lint-legacy.cjs.json",
		"check:exports:cjs:public": "api-extractor run --config api-extractor/api-extractor-lint-public.cjs.json",
		"check:exports:esm:legacy": "api-extractor run --config api-extractor/api-extractor-lint-legacy.esm.json",
		"check:exports:esm:public": "api-extractor run --config api-extractor/api-extractor-lint-public.esm.json",
		"check:format": "npm run check:biome",
		"check:prettier": "prettier --check . --cache --ignore-path ../../../.prettierignore",
		"ci:build:api-reports": "concurrently \"npm:ci:build:api-reports:*\"",
		"ci:build:api-reports:current": "api-extractor run --config api-extractor/api-extractor.current.json",
		"ci:build:api-reports:legacy": "api-extractor run --config api-extractor/api-extractor.legacy.json",
		"ci:build:docs": "api-extractor run",
		"clean": "rimraf --glob dist lib \"*.d.ts\" \"**/*.tsbuildinfo\" \"**/*.build.log\" _api-extractor-temp nyc",
		"eslint": "eslint --format stylish src",
		"eslint:fix": "eslint --format stylish src --fix --fix-type problem,suggestion,layout",
		"format": "npm run format:biome",
		"format:biome": "biome check . --write",
		"format:prettier": "prettier --write . --cache --ignore-path ../../../.prettierignore",
		"lint": "fluid-build . --task lint",
		"lint:fix": "fluid-build . --task eslint:fix --task format",
		"postpack": "tar -cf ./sequence.test-files.tar ./src/test ./dist/test ./lib/test",
		"perf": "cross-env FLUID_TEST_VERBOSE=1 mocha \"lib/**/*.spec.*js\" --node-option unhandled-rejections=strict,expose-gc --exit --perfMode --fgrep @Benchmark --reporter @fluid-tools/benchmark/dist/MochaReporter.js --timeout 30000",
		"perf:measure": "npm run perf -- --fgrep @Measurement",
		"test": "npm run test:mocha",
		"test:benchmark:report": "mocha \"lib/test/*.perf.spec.*js\" --node-option unhandled-rejections=strict,expose-gc --exit --perfMode --fgrep @Benchmark -r @fluid-internal/mocha-test-setup --reporter @fluid-tools/benchmark/dist/MochaReporter.js --timeout 60000",
		"test:coverage": "c8 npm test",
		"test:memory": "mocha --config src/test/memory/.mocharc.cjs",
		"test:memory-profiling:report": "mocha --config src/test/memory/.mocharc.cjs",
		"test:mocha": "npm run test:mocha:esm && echo skipping cjs to avoid overhead - npm run test:mocha:cjs",
		"test:mocha:cjs": "mocha --ignore \"dist/test/memory/**/*\" --recursive \"dist/test/**/*.spec.*js\" --exit",
		"test:mocha:esm": "mocha --ignore \"lib/test/memory/**/*\" --recursive \"lib/test/**/*.spec.*js\" --exit",
		"test:mocha:verbose": "cross-env FLUID_TEST_VERBOSE=1 npm run test:mocha",
		"test:newsnapfiles": "node lib/test/createSnapshotFiles.js",
		"test:stress": "cross-env FUZZ_TEST_COUNT=100 FUZZ_STRESS_RUN=normal mocha --ignore \"lib/test/memory/**/*\" --recursive \"lib/test/**/*.fuzz.spec.*js\" -r @fluid-internal/mocha-test-setup",
		"tsc": "fluid-tsc commonjs --project ./tsconfig.cjs.json && copyfiles -f ../../../common/build/build-common/src/cjs/package.json ./dist",
		"typetests:gen": "flub generate typetests --dir . -v",
		"typetests:prepare": "flub typetests --dir . --reset --previous --normalize"
	},
	"c8": {
		"all": true,
		"cache-dir": "nyc/.cache",
		"exclude": [
			"src/test/**/*.*ts",
			"dist/test/**/*.*js",
			"lib/test/**/*.*js"
		],
		"exclude-after-remap": false,
		"include": [
			"src/**/*.*ts",
			"dist/**/*.*js",
			"lib/**/*.*js"
		],
		"report-dir": "nyc/report",
		"reporter": [
			"cobertura",
			"html",
			"text"
		],
		"temp-directory": "nyc/.nyc_output"
	},
	"dependencies": {
		"@fluid-internal/client-utils": "workspace:~",
		"@fluidframework/core-interfaces": "workspace:~",
		"@fluidframework/core-utils": "workspace:~",
		"@fluidframework/datastore-definitions": "workspace:~",
		"@fluidframework/driver-definitions": "workspace:~",
		"@fluidframework/merge-tree": "workspace:~",
		"@fluidframework/runtime-definitions": "workspace:~",
		"@fluidframework/runtime-utils": "workspace:~",
		"@fluidframework/shared-object-base": "workspace:~",
		"@fluidframework/telemetry-utils": "workspace:~",
		"double-ended-queue": "^2.1.0-0",
		"uuid": "^9.0.0"
	},
	"devDependencies": {
		"@arethetypeswrong/cli": "^0.17.1",
		"@biomejs/biome": "~1.9.3",
		"@fluid-internal/mocha-test-setup": "workspace:~",
		"@fluid-private/stochastic-test-utils": "workspace:~",
		"@fluid-private/test-dds-utils": "workspace:~",
		"@fluid-tools/benchmark": "^0.50.0",
		"@fluid-tools/build-cli": "^0.51.0",
		"@fluidframework/build-common": "^2.0.3",
		"@fluidframework/build-tools": "^0.51.0",
		"@fluidframework/container-definitions": "workspace:~",
		"@fluidframework/eslint-config-fluid": "^5.6.0",
		"@fluidframework/sequence-previous": "npm:@fluidframework/sequence@2.20.0",
		"@fluidframework/test-runtime-utils": "workspace:~",
		"@microsoft/api-extractor": "7.47.8",
		"@types/diff": "^3.5.1",
		"@types/double-ended-queue": "^2.1.0",
		"@types/mocha": "^10.0.10",
		"@types/node": "^18.19.0",
		"@types/uuid": "^9.0.2",
		"c8": "^8.0.1",
		"concurrently": "^8.2.1",
		"copyfiles": "^2.4.1",
		"cross-env": "^7.0.3",
		"diff": "^3.5.0",
		"eslint": "~8.55.0",
		"mocha": "^10.2.0",
		"mocha-multi-reporters": "^1.5.1",
		"moment": "^2.21.0",
		"prettier": "~3.0.3",
		"random-js": "^2.1.0",
		"replace-in-file": "^6.3.5",
		"rimraf": "^4.4.0",
		"typescript": "~5.4.5"
	},
	"fluidBuild": {
		"tasks": {
			"build:test": [
				"...",
				"@fluidframework/merge-tree#build:test"
			]
		}
	},
	"typeValidation": {
<<<<<<< HEAD
		"disabled": true,
		"broken": {
			"Class_BaseSegment": {
				"backCompat": false
			},
			"Class_Marker": {
				"backCompat": false
			},
			"Class_TextSegment": {
				"backCompat": false
			},
			"Class_TrackingGroup": {
				"backCompat": false
			},
			"ClassStatics_BaseSegment": {
				"backCompat": false
			},
			"ClassStatics_Marker": {
				"backCompat": false
			},
			"ClassStatics_TextSegment": {
				"backCompat": false
			},
			"ClassStatics_TrackingGroup": {
				"backCompat": false
			},
			"Interface_ISegment": {
				"backCompat": false
			},
			"Interface_ISequenceDeltaRange": {
				"backCompat": false
			},
			"Interface_SequenceDeltaEvent": {
				"backCompat": false
			},
			"Interface_SequenceEvent": {
				"backCompat": false
			},
			"Interface_SequenceMaintenanceEvent": {
				"backCompat": false
			},
			"TypeAlias_IntervalRevertible": {
				"backCompat": false
			},
			"TypeAlias_SharedStringRevertible": {
				"backCompat": false
			},
			"TypeAlias_SharedStringSegment": {
				"backCompat": false
			}
		},
=======
		"broken": {},
>>>>>>> 2300e0e9
		"entrypoint": "legacy"
	}
}<|MERGE_RESOLUTION|>--- conflicted
+++ resolved
@@ -192,61 +192,7 @@
 		}
 	},
 	"typeValidation": {
-<<<<<<< HEAD
-		"disabled": true,
-		"broken": {
-			"Class_BaseSegment": {
-				"backCompat": false
-			},
-			"Class_Marker": {
-				"backCompat": false
-			},
-			"Class_TextSegment": {
-				"backCompat": false
-			},
-			"Class_TrackingGroup": {
-				"backCompat": false
-			},
-			"ClassStatics_BaseSegment": {
-				"backCompat": false
-			},
-			"ClassStatics_Marker": {
-				"backCompat": false
-			},
-			"ClassStatics_TextSegment": {
-				"backCompat": false
-			},
-			"ClassStatics_TrackingGroup": {
-				"backCompat": false
-			},
-			"Interface_ISegment": {
-				"backCompat": false
-			},
-			"Interface_ISequenceDeltaRange": {
-				"backCompat": false
-			},
-			"Interface_SequenceDeltaEvent": {
-				"backCompat": false
-			},
-			"Interface_SequenceEvent": {
-				"backCompat": false
-			},
-			"Interface_SequenceMaintenanceEvent": {
-				"backCompat": false
-			},
-			"TypeAlias_IntervalRevertible": {
-				"backCompat": false
-			},
-			"TypeAlias_SharedStringRevertible": {
-				"backCompat": false
-			},
-			"TypeAlias_SharedStringSegment": {
-				"backCompat": false
-			}
-		},
-=======
 		"broken": {},
->>>>>>> 2300e0e9
 		"entrypoint": "legacy"
 	}
 }