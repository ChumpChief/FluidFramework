--- conflicted
+++ resolved
@@ -5,10 +5,6 @@
 /* eslint-disable import/no-deprecated */
 
 import { Client, PropertyAction, RedBlackTree } from "@fluidframework/merge-tree";
-<<<<<<< HEAD
-import { IIntervalHelpers, ISerializableInterval, IntervalType } from "../intervals";
-=======
-import { assert } from "@fluidframework/core-utils";
 import {
 	IIntervalHelpers,
 	ISerializableInterval,
@@ -17,7 +13,6 @@
 	sequenceIntervalHelpers,
 } from "../intervals";
 import { SharedString } from "../sharedString";
->>>>>>> f5b02e46
 import { IntervalIndex } from "./intervalIndex";
 import { HasComparisonOverride, compareOverrideables, forceCompare } from "./intervalIndexUtils";
 
