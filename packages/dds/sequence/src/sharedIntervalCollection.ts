--- conflicted
+++ resolved
@@ -126,19 +126,6 @@
         );
     }
 
-<<<<<<< HEAD
-    /**
-     * @deprecated `IntervalCollection`s are created on a first-write wins basis, and concurrent creates
-     * are supported. Use {@link SharedIntervalCollection.getIntervalCollection} instead.
-     */
-    public async waitIntervalCollection(
-        label: string,
-    ): Promise<IntervalCollection<Interval>> {
-        return this.intervalCollections.get(this.getIntervalCollectionPath(label));
-    }
-
-=======
->>>>>>> 8151d664
     public getIntervalCollection(label: string): IntervalCollection<Interval> {
         const realLabel = this.getIntervalCollectionPath(label);
         const sharedCollection = this.intervalCollections.get(realLabel);
