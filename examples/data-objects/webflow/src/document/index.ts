--- conflicted
+++ resolved
@@ -22,15 +22,7 @@
 	PropertySet,
 	ReferencePosition,
 	ReferenceType,
-<<<<<<< HEAD
 	refGetTileLabels,
-=======
-	refGetRangeLabels,
-	refGetTileLabels,
-	refHasRangeLabels,
-	reservedMarkerIdKey,
-	reservedRangeLabelsKey,
->>>>>>> b762798c
 	reservedTileLabelsKey,
 	TextSegment,
 } from "@fluidframework/merge-tree";
@@ -89,34 +81,11 @@
 		const markerType = segment.refType;
 		switch (markerType) {
 			case ReferenceType.Tile:
-<<<<<<< HEAD
 				const kind = refGetTileLabels(segment)[0] as DocSegmentKind;
-=======
-			case ReferenceType.Tile | ReferenceType.NestBegin:
-				const hasRangeLabels = refHasRangeLabels(segment);
-				const kind = (
-					hasRangeLabels ? refGetRangeLabels(segment)[0] : refGetTileLabels(segment)[0]
-				) as DocSegmentKind;
-
->>>>>>> b762798c
 				assert(tilesAndRanges.has(kind), `Unknown tile/range label.`);
 
 				return kind;
 			default:
-<<<<<<< HEAD
-=======
-				assert(
-					markerType === (ReferenceType.Tile | ReferenceType.NestEnd),
-					"unexpected marker type",
-				);
-
-				// Ensure that 'nestEnd' range label matches the 'beginTags' range label (otherwise it
-				// will not close the range.)
-				assert(
-					refGetRangeLabels(segment)[0] === DocSegmentKind.beginTags,
-					`Unknown refType '${markerType}'.`,
-				);
->>>>>>> b762798c
 				return DocSegmentKind.endTags;
 		}
 	}
