{
  "name": "@fluid-example/webflow",
<<<<<<< HEAD
  "version": "0.59.4000",
=======
  "version": "0.60.1000",
>>>>>>> 3c923a5a
  "private": true,
  "description": "Collaborative markdown editor.",
  "homepage": "https://fluidframework.com",
  "repository": {
    "type": "git",
    "url": "https://github.com/microsoft/FluidFramework.git",
    "directory": "examples/data-objects/webflow"
  },
  "license": "MIT",
  "author": "Microsoft and contributors",
  "sideEffects": false,
  "main": "dist/index.js",
  "module": "lib/index.js",
  "types": "dist/index.d.ts",
  "scripts": {
    "build": "concurrently npm:build:compile npm:lint",
    "build:commonjs": "npm run tsc && npm run build:test",
    "build:compile": "concurrently npm:build:commonjs npm:build:esnext npm:build:copy",
    "build:copy": "copyfiles -u 1 \"src/**/*.css\" dist/ && copyfiles -u 1 \"src/**/*.css\" lib/",
    "build:esnext": "tsc --project ./tsconfig.esnext.json",
    "build:full": "concurrently npm:build npm:webpack",
    "build:full:compile": "concurrently npm:build:compile npm:webpack",
    "build:test": "tsc --project ./src/test/tsconfig.json",
    "clean": "rimraf dist lib *.tsbuildinfo *.build.log",
    "dev": "npm run build:esnext -- --watch",
    "eslint": "eslint --format stylish src",
    "eslint:fix": "eslint --format stylish src --fix --fix-type problem,suggestion,layout",
    "lint": "npm run eslint",
    "lint:fix": "npm run eslint:fix",
    "prepack": "npm run webpack",
    "start": "webpack serve --config webpack.config.js",
    "start:docker": "webpack serve --config webpack.config.js --env mode=docker",
    "start:r11s": "webpack serve --config webpack.config.js --env mode=r11s",
    "start:single": "webpack serve --config webpack.config.js --env.single true",
    "start:spo": "webpack serve --config webpack.config.js --env mode=spo",
    "start:spo-df": "webpack serve --config webpack.config.js --env mode=spo-df",
    "start:tinylicious": "webpack serve --config webpack.config.js --env mode=tinylicious",
    "test": "npm run test:mocha",
    "test:coverage": "nyc npm test -- --reporter xunit --reporter-option output=nyc/junit-report.xml --exit",
    "test:mocha": "mocha --config src/test/.mocharc.js dist/test/**/*.spec.js",
    "test:mocha:verbose": "cross-env FLUID_TEST_VERBOSE=1 npm run test:mocha",
    "tsc": "tsc",
    "tsfmt": "tsfmt --verify",
    "tsfmt:fix": "tsfmt --replace",
    "webpack": "webpack --env production",
    "webpack:dev": "webpack --env development"
  },
  "nyc": {
    "all": true,
    "cache-dir": "nyc/.cache",
    "exclude": [
      "**/*.d.ts",
      "src/test/**/*.ts",
      "dist/test/**/*.js"
    ],
    "exclude-after-remap": false,
    "extension": [
      ".ts",
      ".tsx",
      ".js",
      ".jsx"
    ],
    "include": [
      "src/**/*.ts",
      "dist/**/*.js"
    ],
    "report-dir": "nyc/report",
    "require": [
      "ts-node/register"
    ],
    "temp-directory": "nyc/.nyc_output"
  },
  "dependencies": {
<<<<<<< HEAD
    "@fluid-example/example-utils": "^0.59.4000",
    "@fluidframework/aqueduct": "^0.59.4000",
    "@fluidframework/common-definitions": "^0.20.1",
    "@fluidframework/common-utils": "^0.32.1",
    "@fluidframework/core-interfaces": "^0.43.1000",
    "@fluidframework/data-object-base": "^0.59.4000",
    "@fluidframework/map": "^0.59.4000",
    "@fluidframework/merge-tree": "^0.59.4000",
    "@fluidframework/runtime-definitions": "^0.59.4000",
    "@fluidframework/sequence": "^0.59.4000",
    "@fluidframework/view-interfaces": "^0.59.4000",
    "debug": "^4.1.1"
  },
  "devDependencies": {
    "@fluid-tools/webpack-fluid-loader": "^0.59.4000",
    "@fluidframework/build-common": "^0.23.0",
    "@fluidframework/eslint-config-fluid": "^0.28.2000-0",
    "@fluidframework/mocha-test-setup": "^0.59.4000",
    "@fluidframework/runtime-utils": "^0.59.4000",
    "@fluidframework/test-utils": "^0.59.4000",
    "@fluidframework/test-version-utils": "^0.59.4000",
=======
    "@fluid-example/example-utils": "^0.60.1000",
    "@fluidframework/aqueduct": "^0.60.1000",
    "@fluidframework/common-definitions": "^0.20.1",
    "@fluidframework/common-utils": "^0.32.1",
    "@fluidframework/core-interfaces": "^0.43.1000",
    "@fluidframework/data-object-base": "^0.60.1000",
    "@fluidframework/map": "^0.60.1000",
    "@fluidframework/merge-tree": "^0.60.1000",
    "@fluidframework/runtime-definitions": "^0.60.1000",
    "@fluidframework/sequence": "^0.60.1000",
    "@fluidframework/view-interfaces": "^0.60.1000",
    "debug": "^4.1.1"
  },
  "devDependencies": {
    "@fluid-tools/webpack-fluid-loader": "^0.60.1000",
    "@fluidframework/build-common": "^0.23.0",
    "@fluidframework/eslint-config-fluid": "^0.28.2000-0",
    "@fluidframework/mocha-test-setup": "^0.60.1000",
    "@fluidframework/runtime-utils": "^0.60.1000",
    "@fluidframework/test-utils": "^0.60.1000",
    "@fluidframework/test-version-utils": "^0.60.1000",
>>>>>>> 3c923a5a
    "@rushstack/eslint-config": "^2.5.1",
    "@types/debug": "^4.1.5",
    "@types/mocha": "^9.1.1",
    "@types/node": "^14.18.0",
    "@typescript-eslint/eslint-plugin": "~5.9.0",
    "@typescript-eslint/parser": "~5.9.0",
    "concurrently": "^6.2.0",
    "copyfiles": "^2.1.0",
    "cross-env": "^7.0.2",
    "css-loader": "^1.0.0",
    "eslint": "~8.6.0",
    "eslint-plugin-editorconfig": "~3.2.0",
    "eslint-plugin-eslint-comments": "~3.2.0",
    "eslint-plugin-import": "~2.25.4",
    "eslint-plugin-jest": "~26.1.3",
    "eslint-plugin-mocha": "~10.0.3",
    "eslint-plugin-promise": "~6.0.0",
    "eslint-plugin-react": "~7.28.0",
    "eslint-plugin-tsdoc": "~0.2.14",
    "eslint-plugin-unicorn": "~40.0.0",
    "file-loader": "^3.0.1",
    "html-loader": "^3.1.0",
    "ignore-styles": "^5.0.1",
    "jsdom": "^16.7.0",
    "jsdom-global": "^3.0.2",
    "mocha": "^10.0.0",
    "nyc": "^15.0.0",
    "rimraf": "^2.6.2",
    "source-map-loader": "^2.0.0",
    "source-map-support": "^0.5.16",
    "style-loader": "^1.0.0",
    "ts-loader": "^9.3.0",
    "ts-node": "^7.0.1",
    "typescript": "~4.5.5",
    "typescript-formatter": "7.1.0",
    "url-loader": "^2.1.0",
    "webpack": "^5.72.0",
    "webpack-bundle-analyzer": "^4.5.0",
    "webpack-cli": "^4.9.2",
    "webpack-dev-server": "4.0.0",
    "webpack-merge": "^5.8.0"
  },
  "fluid": {
    "browser": {
      "umd": {
        "files": [
          "dist/main.bundle.js"
        ],
        "library": "main"
      }
    }
  }
}<|MERGE_RESOLUTION|>--- conflicted
+++ resolved
@@ -1,10 +1,6 @@
 {
   "name": "@fluid-example/webflow",
-<<<<<<< HEAD
-  "version": "0.59.4000",
-=======
   "version": "0.60.1000",
->>>>>>> 3c923a5a
   "private": true,
   "description": "Collaborative markdown editor.",
   "homepage": "https://fluidframework.com",
@@ -78,29 +74,6 @@
     "temp-directory": "nyc/.nyc_output"
   },
   "dependencies": {
-<<<<<<< HEAD
-    "@fluid-example/example-utils": "^0.59.4000",
-    "@fluidframework/aqueduct": "^0.59.4000",
-    "@fluidframework/common-definitions": "^0.20.1",
-    "@fluidframework/common-utils": "^0.32.1",
-    "@fluidframework/core-interfaces": "^0.43.1000",
-    "@fluidframework/data-object-base": "^0.59.4000",
-    "@fluidframework/map": "^0.59.4000",
-    "@fluidframework/merge-tree": "^0.59.4000",
-    "@fluidframework/runtime-definitions": "^0.59.4000",
-    "@fluidframework/sequence": "^0.59.4000",
-    "@fluidframework/view-interfaces": "^0.59.4000",
-    "debug": "^4.1.1"
-  },
-  "devDependencies": {
-    "@fluid-tools/webpack-fluid-loader": "^0.59.4000",
-    "@fluidframework/build-common": "^0.23.0",
-    "@fluidframework/eslint-config-fluid": "^0.28.2000-0",
-    "@fluidframework/mocha-test-setup": "^0.59.4000",
-    "@fluidframework/runtime-utils": "^0.59.4000",
-    "@fluidframework/test-utils": "^0.59.4000",
-    "@fluidframework/test-version-utils": "^0.59.4000",
-=======
     "@fluid-example/example-utils": "^0.60.1000",
     "@fluidframework/aqueduct": "^0.60.1000",
     "@fluidframework/common-definitions": "^0.20.1",
@@ -122,7 +95,6 @@
     "@fluidframework/runtime-utils": "^0.60.1000",
     "@fluidframework/test-utils": "^0.60.1000",
     "@fluidframework/test-version-utils": "^0.60.1000",
->>>>>>> 3c923a5a
     "@rushstack/eslint-config": "^2.5.1",
     "@types/debug": "^4.1.5",
     "@types/mocha": "^9.1.1",
