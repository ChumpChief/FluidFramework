--- conflicted
+++ resolved
@@ -1,17 +1,8 @@
-<<<<<<< HEAD
-import { CellRange, TableDocument, TableDocumentComponent } from "@chaincode/table-document";
-import { Component } from "@prague/app-component";
-import { ComponentHost } from "@prague/component";
-import { IPlatform, ITree } from "@prague/container-definitions";
-import { MapExtension } from "@prague/map";
-import { IChaincode, IChaincodeComponent, IComponentDeltaHandler, IComponentRuntime } from "@prague/runtime-definitions";
-=======
 import { CellRange, TableDocument } from "@chaincode/table-document";
 import { Component, ComponentChaincode } from "@prague/app-component";
 import { IPlatform } from "@prague/container-definitions";
-import { IMapView, MapExtension } from "@prague/map";
+import { MapExtension } from "@prague/map";
 import { IChaincodeComponent, IComponentRuntime } from "@prague/runtime-definitions";
->>>>>>> 7009c4f0
 import { Deferred } from "@prague/utils";
 import { cellRangeExpr, ConfigView } from "./config";
 import { ConfigKeys } from "./configKeys";
