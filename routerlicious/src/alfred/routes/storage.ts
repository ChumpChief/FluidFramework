import { Router } from "express";
import * as nconf from "nconf";
import * as request from "request";

const gitConfig = nconf.get("git");

/**
 * Retrieves the stored object
 */
async function getObject(objectId: string, version: string, path: string): Promise<string> {
    const url =
        `${gitConfig.historian}/repos/${gitConfig.repository}/contents/${path}?ref=${encodeURIComponent(version)}`;
    return new Promise<string>((resolve, reject) => {
        request.get(
            {
                url,
                json: true,
            },
            (error, response, body) => {
                if (error) {
                    reject(error);
                } else if (response.statusCode !== 200) {
                    reject(response.statusCode);
                } else {
                    resolve(Buffer.from(body.content, body.encoding).toString("utf-8"));
                }
            });
    });
}

/**
 * Stores the object
 */
async function putObject(id: string, data: any): Promise<void> {
    return new Promise<void>((resolve, reject) => {
        minioClient.putObject(storageBucket, id, JSON.stringify(data), "application/json", (error) => {
            if (error) {
                reject(error);
            } else {
                resolve();
            }
        });
    });
}

async function bucketExists(bucket: string) {
    return new Promise<boolean>((resolve, reject) => {
        minioClient.bucketExists(bucket, (error) => {
            if (error && error.code !== "NoSuchBucket") {
                reject(false);
            } else {
                resolve(error ? false : true);
            }
        });
    });
}

async function makeBucket(bucket: string) {
    return new Promise<boolean>((resolve, reject) => {
        minioClient.makeBucket(bucket, "us-east-1", (error) => {
            if (error) {
                reject(false);
            } else {
                resolve(error ? false : true);
            }
        });
    });
}

/**
 * Creates a new bucket.
 */
async function createBucket(id: string): Promise<void> {
    return new Promise<void>(async (resolve, reject) => {
        const exists = await bucketExists(id);
        if (!exists) {
            const newBucket = await makeBucket(id);
            if (newBucket) {
                resolve();
            } else {
                reject();
            }
        } else {
            resolve();
        }
    });
}

const router: Router = Router();

/**
 * Retrieves the given document.
 */
<<<<<<< HEAD
router.get("/:id", (request, response, next) => {
=======
router.get("/:id/:version/*", async (request, response, next) => {
>>>>>>> 8648d87f
    // Now grab the snapshot, any deltas post snapshot, and send to the client
    const resultP = getObject(request.params.id, request.params.version, request.params[0]);
    resultP.then(
        (result) => {
            // TODO we will want clients to set the encoding - but for now default to text/plain to enable gzip
            response.set("Content-Type", "text/plain");
            response.end(result);
        },
        (error) => {
            response.status(400).json(error);
        });
});

/**
 * Stores data for the given document.
 */
router.post("/:id", (request, response, next) => {
    const resultP = putObject(request.params.id, request.body);
    resultP.then(
        (result) => {
            response.end(result);
        },
        (error) => {
            response.status(400).json(error);
        });
});

/**
 * creates a new bucket.
 */
router.post("/create/:id", (request, response, next) => {
    const resultP = createBucket(request.params.id);
    resultP.then(
        (result) => {
            response.end(result);
        },
        (error) => {
            response.status(400).json(error);
        });
});

export default router;<|MERGE_RESOLUTION|>--- conflicted
+++ resolved
@@ -1,6 +1,7 @@
 import { Router } from "express";
 import * as nconf from "nconf";
 import * as request from "request";
+import * as gitStorage from "../../git-storage";
 
 const gitConfig = nconf.get("git");
 
@@ -28,74 +29,14 @@
     });
 }
 
-/**
- * Stores the object
- */
-async function putObject(id: string, data: any): Promise<void> {
-    return new Promise<void>((resolve, reject) => {
-        minioClient.putObject(storageBucket, id, JSON.stringify(data), "application/json", (error) => {
-            if (error) {
-                reject(error);
-            } else {
-                resolve();
-            }
-        });
-    });
-}
-
-async function bucketExists(bucket: string) {
-    return new Promise<boolean>((resolve, reject) => {
-        minioClient.bucketExists(bucket, (error) => {
-            if (error && error.code !== "NoSuchBucket") {
-                reject(false);
-            } else {
-                resolve(error ? false : true);
-            }
-        });
-    });
-}
-
-async function makeBucket(bucket: string) {
-    return new Promise<boolean>((resolve, reject) => {
-        minioClient.makeBucket(bucket, "us-east-1", (error) => {
-            if (error) {
-                reject(false);
-            } else {
-                resolve(error ? false : true);
-            }
-        });
-    });
-}
-
-/**
- * Creates a new bucket.
- */
-async function createBucket(id: string): Promise<void> {
-    return new Promise<void>(async (resolve, reject) => {
-        const exists = await bucketExists(id);
-        if (!exists) {
-            const newBucket = await makeBucket(id);
-            if (newBucket) {
-                resolve();
-            } else {
-                reject();
-            }
-        } else {
-            resolve();
-        }
-    });
-}
+const repoP = gitStorage.getOrCreateRepository(gitConfig.historian, gitConfig.repository);
 
 const router: Router = Router();
 
 /**
  * Retrieves the given document.
  */
-<<<<<<< HEAD
-router.get("/:id", (request, response, next) => {
-=======
 router.get("/:id/:version/*", async (request, response, next) => {
->>>>>>> 8648d87f
     // Now grab the snapshot, any deltas post snapshot, and send to the client
     const resultP = getObject(request.params.id, request.params.version, request.params[0]);
     resultP.then(
@@ -113,26 +54,17 @@
  * Stores data for the given document.
  */
 router.post("/:id", (request, response, next) => {
-    const resultP = putObject(request.params.id, request.body);
-    resultP.then(
-        (result) => {
-            response.end(result);
-        },
-        (error) => {
-            response.status(400).json(error);
-        });
-});
-
-/**
- * creates a new bucket.
- */
-router.post("/create/:id", (request, response, next) => {
-    const resultP = createBucket(request.params.id);
-    resultP.then(
-        (result) => {
-            response.end(result);
-        },
-        (error) => {
+    repoP.then((manager) => {
+        const files = request.body.map((object) => ({ path: object.path, data: JSON.stringify(object.data) }));
+        const resultP = manager.write(request.params.id, files, "Commit @{TODO seq #}");
+        resultP.then(
+            (result) => {
+                response.end(result);
+            },
+            (error) => {
+                response.status(400).json(error);
+            });
+        }, (error) => {
             response.status(400).json(error);
         });
 });
