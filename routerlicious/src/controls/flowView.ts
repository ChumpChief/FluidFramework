// tslint:disable:no-bitwise whitespace align switch-default no-string-literal
import performanceNow = require("performance-now");
import { api, core, MergeTree as SharedString, types } from "../client-api";
import { IAuthenticatedUser } from "../core-utils";
import { findRandomWord } from "../merge-tree-utils";
import { SharedIntervalCollection } from "../merge-tree/intervalCollection";
import * as ui from "../ui";
import { Status } from "./status";

enum CharacterCodes {
    _ = 95,
    $ = 36,

    ampersand = 38,             // &
    asterisk = 42,              // *
    at = 64,                    // @
    backslash = 92,             // \
    bar = 124,                  // |
    caret = 94,                 // ^
    closeBrace = 125,           // }
    closeBracket = 93,          // ]
    closeParen = 41,            // )
    colon = 58,                 // :
    comma = 44,                 // ,
    dot = 46,                   // .
    doubleQuote = 34,           // "
    equals = 61,                // =
    exclamation = 33,           // !
    hash = 35,                  // #
    greaterThan = 62,           // >
    lessThan = 60,              // <
    minus = 45,                 // -
    openBrace = 123,            // {
    openBracket = 91,           // [
    openParen = 40,             // (
    percent = 37,               // %
    plus = 43,                  // +
    question = 63,              // ?
    semicolon = 59,             // ;
    singleQuote = 39,           // '
    slash = 47,                 // /
    tilde = 126,                // ~
    linefeed = 10,              // \n
    cr = 13,                    // \r
    _0 = 48,
    _9 = 57,
    a = 97,
    b = 98,
    g = 103,
    l = 108,
    z = 122,

    A = 65,
    B = 66, C = 67, D = 68, E = 69, F = 70,
    G = 71, H = 72, I = 73, J = 74, K = 75,
    L = 76, M = 77, N = 78, O = 79, P = 80,
    Q = 81, R = 82, S = 83, T = 84, U = 85,
    V = 86, W = 87, X = 88, Y = 89, Z = 90,
    space = 0x0020,   // " "
}

export interface IOverlayMarker {
    id: string;
    position: number;
}

interface IParagraphInfo {
    breaks: number[];
    singleLineWidth: number;
}

interface IParagraphItemInfo {
    minWidth: number;
    items: ParagraphItem[];
}

interface IListInfo {
    itemCounts: number[];
}

interface IParagraphMarker extends SharedString.Marker {
    cache?: IParagraphInfo;
    itemCache?: IParagraphItemInfo;
    listHeadCache?: IListHeadInfo;
    listCache?: IListInfo;
}

function clearContentCaches(pgMarker: IParagraphMarker) {
    pgMarker.cache = undefined;
    pgMarker.itemCache = undefined;
}

// TODO: indent decoration
export interface ILineDiv extends HTMLDivElement {
    linePos?: number;
    lineEnd?: number;
    contentWidth?: number;
    indentWidth?: number;
    indentSymbol?: ISymbol;
}

interface IRowDiv extends ILineDiv {
    rowView: RowView;
}

interface ISegSpan extends HTMLSpanElement {
    seg: SharedString.TextSegment;
    segPos?: number;
    offset?: number;
    clipOffset?: number;
    textErrorRun?: IRange;
}

interface IRangeInfo {
    elm: HTMLElement;
    node: Node;
    offset: number;
}

export interface Item {
    key: string;
    div?: HTMLDivElement;
    iconURL?: string;
}

let viewOptions: Object;

export function namesToItems(names: string[]): Item[] {
    let items: Item[] = new Array(names.length);

    for (let i = 0, len = names.length; i < len; i++) {
        items[i] = { key: names[i] };
    }

    return items;
}

function altsToItems(alts: Alt[]) {
    return alts.map((v) => ({ key: v.text }));
}

type Alt = SharedString.Collections.ProxString<number>;
// TODO: mechanism for intelligent services to publish interfaces like this
interface ITextErrorInfo {
    text: string;
    alternates: Alt[];
    color?: string;
}

export interface ISelectionListBox {
    elm: HTMLDivElement;
    show();
    hide();
    prevItem();
    nextItem();
    removeHighlight();
    showSelectionList(selectionItems: Item[], hintSelection?: string);
    selectItem(key: string);
    items(): Item[];
    getSelectedKey(): string;
}

export function selectionListBoxCreate(
    textRect: ui.Rectangle,
    container: HTMLElement,
    itemHeight: number,
    offsetY: number,
    varHeight?: number): ISelectionListBox {

    let listContainer = document.createElement("div");
    let items: Item[];
    let itemCapacity: number;
    let selectionIndex = -1;
    let topSelection = 0;

    init();

    return {
        elm: listContainer,
        getSelectedKey,
        hide: () => {
            listContainer.style.visibility = "hidden";
        },
        items: () => items,
        prevItem,
        nextItem,
        removeHighlight,
        selectItem: selectItemByKey,
        show: () => {
            listContainer.style.visibility = "visible";
        },
        showSelectionList,
    };

    function selectItemByKey(key: string) {
        key = key.trim();
        if (selectionIndex >= 0) {
            if (items[selectionIndex].key === key) {
                return;
            }
        }
        for (let i = 0, len = items.length; i < len; i++) {
            if (items[i].key === key) {
                selectItem(i);
                break;
            }
        }
    }

    function getSelectedKey() {
        if (selectionIndex >= 0) {
            return items[selectionIndex].key;
        }
    }

    function prevItem() {
        if (selectionIndex > 0) {
            selectItem(selectionIndex - 1);
        }
    }

    function nextItem() {
        if (selectionIndex < (items.length - 1)) {
            selectItem(selectionIndex + 1);
        }
    }

    function init() {
        listContainer.style.boxShadow = "0px 3px 2px #bbbbbb";
        listContainer.style.backgroundColor = "white";
        listContainer.style.border = "#e5e5e5 solid 2px";

        updateRectangles();
        container.appendChild(listContainer);
    }

    function updateRectangles() {
        let width = textRect.width;
        let height = window.innerHeight / 3;
        let top: number;
        let bottom: number;
        let right: number;
        if ((textRect.x + textRect.width) > window.innerWidth) {
            right = textRect.x;
        }
        // TODO: use container div instead of window/doc body
        // TODO: right/left (for now assume go right)
        if ((height + textRect.y + offsetY + textRect.height) >= window.innerHeight) {
            bottom = window.innerHeight - textRect.y;
        } else {
            top = textRect.y + textRect.height;
        }
        itemCapacity = Math.floor(height / itemHeight);
        if (top !== undefined) {
            let listContainerRect = new ui.Rectangle(textRect.x, top, width, height);
            listContainerRect.height = itemCapacity * itemHeight;
            listContainerRect.conformElementMaxHeight(listContainer);
        } else {
            let listContainerRect = new ui.Rectangle(textRect.x, 0, width, height);
            listContainerRect.height = itemCapacity * itemHeight;
            listContainerRect.conformElementMaxHeightFromBottom(listContainer, bottom);
        }
        if (right !== undefined) {
            listContainer.style.right = (window.innerWidth - right) + "px";
            listContainer.style.left = "";
        }
        if (varHeight) {
            listContainer.style.paddingBottom = varHeight + "px";
        }
    }

    function removeHighlight() {
        if (selectionIndex >= 0) {
            if (items[selectionIndex].div) {
                items[selectionIndex].div.style.backgroundColor = "white";
            }
        }
    }

    function selectItem(indx: number) {
        // then scroll if necessary
        if (indx < topSelection) {
            topSelection = indx;
        } else if ((indx - topSelection) >= itemCapacity) {
            topSelection = (indx - itemCapacity) + 1;
        }
        if (selectionIndex !== indx) {
            selectionIndex = indx;
            updateSelectionList();
        }
    }

    function makeItemDiv(i: number, div: HTMLDivElement) {
        let item = items[i];
        let itemDiv = div;
        itemDiv.style.fontSize = "18px";
        itemDiv.style.fontFamily = "Segoe UI";
        itemDiv.style.lineHeight = itemHeight + "px";
        itemDiv.style.whiteSpace = "pre";
        items[i].div = itemDiv;
        let itemSpan = document.createElement("span");
        itemSpan.innerText = "  " + item.key;
        itemDiv.appendChild(itemSpan);

        if (item.iconURL) {
            let icon = document.createElement("img");
            icon.style.cssFloat = "left";
            icon.style.height = itemHeight + "px";
            icon.style.width = itemHeight + "px";
            icon.setAttribute("src", item.iconURL);
            itemDiv.insertBefore(icon, itemSpan);
        }
        return itemDiv;
    }

    function showSelectionList(selectionItems: Item[], hintSelection?: string) {
        topSelection = 0;
        items = selectionItems;
        clearSubtree(listContainer);
        selectionIndex = -1;
        if (selectionItems.length === 0) {
            return;
        }

        updateSelectionList();

        if (hintSelection) {
            selectItemByKey(hintSelection);
        } else {
            selectItem(0);
        }
    }

    function updateSelectionList() {
        clearSubtree(listContainer);
        let len = items.length;
        for (let i = 0; i < itemCapacity; i++) {
            let indx = i + topSelection;
            if (indx === len) {
                break;
            } else {
                let item = items[indx];
                if (!item.div) {
                    item.div = document.createElement("div");
                    listContainer.appendChild(item.div);
                    makeItemDiv(indx, item.div);
                } else {
                    listContainer.appendChild(item.div);
                }
                if (indx === selectionIndex) {
                    item.div.style.backgroundColor = "#aaaaff";
                } else {
                    item.div.style.backgroundColor = "white";
                }
            }
        }
    }
}

function elmOffToSegOff(elmOff: IRangeInfo, span: HTMLSpanElement) {
    if ((elmOff.elm !== span) && (elmOff.elm.parentElement !== span)) {
        console.log("did not hit span");
    }
    let offset = elmOff.offset;
    let prevSib = elmOff.node.previousSibling;
    if ((!prevSib) && (elmOff.elm !== span)) {
        prevSib = elmOff.elm.previousSibling;
    }
    while (prevSib) {
        switch (prevSib.nodeType) {
            case Node.ELEMENT_NODE:
                let innerSpan = <HTMLSpanElement>prevSib;
                offset += innerSpan.innerText.length;
                break;
            case Node.TEXT_NODE:
                offset += prevSib.nodeValue.length;
                break;
            default:
                break;
        }
        prevSib = prevSib.previousSibling;
    }
    return offset;
}

let cachedCanvas: HTMLCanvasElement;
const baseURI = typeof document !== "undefined" ? document.location.origin : "";
let underlineStringURL = `url("${baseURI}/public/images/underline.gif") bottom repeat-x`;
let underlinePaulStringURL = `url("${baseURI}/public/images/underline-paul.gif") bottom repeat-x`;
let underlinePaulGrammarStringURL = `url("${baseURI}/public/images/underline-paulgrammar.gif") bottom repeat-x`;
let underlinePaulGoldStringURL = `url("${baseURI}/public/images/underline-gold.gif") bottom repeat-x`;

function getTextWidth(text: string, font: string) {
    // re-use canvas object for better performance
    const canvas = cachedCanvas || (cachedCanvas = document.createElement("canvas"));
    const context = canvas.getContext("2d");
    context.font = font;
    const metrics = context.measureText(text);
    return metrics.width;
}

function getMultiTextWidth(texts: string[], font: string) {
    // re-use canvas object for better performance
    const canvas = cachedCanvas || (cachedCanvas = document.createElement("canvas"));
    const context = canvas.getContext("2d");
    context.font = font;
    let sum = 0;
    for (let text of texts) {
        const metrics = context.measureText(text);
        sum += metrics.width;
    }
    return sum;
}

interface IRange {
    start: number;
    end: number;
}

enum ParagraphItemType {
    Block,
    Glue,
    Penalty,
}

interface IParagraphItem {
    type: ParagraphItemType;
    width: number;
    textSegment: SharedString.TextSegment;
    // present if not default height
    height?: number;
}

interface IPGBlock extends IParagraphItem {
    type: ParagraphItemType.Block;
    text: string;
}

function makeIPGBlock(width: number, text: string, textSegment: SharedString.TextSegment) {
    return <IPGBlock>{ type: ParagraphItemType.Block, width, text, textSegment };
}

function makeGlue(
    width: number,
    text: string,
    textSegment: SharedString.TextSegment,
    stretch: number,
    shrink: number) {

    return <IPGGlue>{ type: ParagraphItemType.Glue, width, text, textSegment, stretch, shrink };
}

interface IPGGlue extends IParagraphItem {
    type: ParagraphItemType.Glue;
    text: string;
    stretch: number;
    shrink: number;
}

interface IPGPenalty extends IParagraphItem {
    type: ParagraphItemType.Penalty;
    cost: number;
}

type ParagraphItem = IPGBlock | IPGGlue | IPGPenalty;

// for now assume uniform line widths
function breakPGIntoLinesFF(items: ParagraphItem[], lineWidth: number) {
    let breaks = [0];
    let posInPG = 0;
    let committedItemsWidth = 0;
    let blockRunWidth = 0;
    let blockRunPos = -1;
    let prevIsGlue = true;
    for (let item of items) {
        if (item.type === ParagraphItemType.Block) {
            if (prevIsGlue) {
                blockRunPos = posInPG;
                blockRunWidth = 0;
            }
            if ((committedItemsWidth + item.width) > lineWidth) {
                breaks.push(blockRunPos);
                committedItemsWidth = blockRunWidth;
            }
            posInPG += item.text.length;
            if (committedItemsWidth > lineWidth) {
                breaks.push(posInPG);
                committedItemsWidth = 0;
                blockRunWidth = 0;
                blockRunPos = posInPG;
            } else {
                blockRunWidth += item.width;
            }
            prevIsGlue = false;
        } else if (item.type === ParagraphItemType.Glue) {
            posInPG++;
            prevIsGlue = true;
        }
        committedItemsWidth += item.width;
    }
    return breaks;
}

const enum ParagraphLexerState {
    AccumBlockChars,
    AccumSpaces,
}

type ParagraphTokenAction<TContext> =
    (text: string, type: ParagraphItemType, leadSegment: SharedString.TextSegment, context?: TContext) => void;

class ParagraphLexer<TContext> {
    public state = ParagraphLexerState.AccumBlockChars;
    private spaceCount = 0;
    private textBuf = "";
    private leadSegment: SharedString.TextSegment;

    constructor(public tokenAction: ParagraphTokenAction<TContext>, public actionContext?: TContext) {
    }

    public reset() {
        this.state = ParagraphLexerState.AccumBlockChars;
        this.spaceCount = 0;
        this.textBuf = "";
        this.leadSegment = undefined;
    }

    public lex(textSegment: SharedString.TextSegment) {
        if (this.leadSegment && (!this.leadSegment.matchProperties(textSegment))) {
            this.emit();
            this.leadSegment = textSegment;
        } else if (!this.leadSegment) {
            this.leadSegment = textSegment;
        }
        let segText = textSegment.text;
        for (let i = 0, len = segText.length; i < len; i++) {
            let c = segText.charAt(i);
            if (c === " ") {
                if (this.state === ParagraphLexerState.AccumBlockChars) {
                    this.emitBlock();
                }
                this.state = ParagraphLexerState.AccumSpaces;
                this.spaceCount++;
            } else {
                if (this.state === ParagraphLexerState.AccumSpaces) {
                    this.emitGlue();
                }
                this.state = ParagraphLexerState.AccumBlockChars;
                this.textBuf += c;
            }
        }
        this.emit();
    }

    private emit() {
        if (this.state === ParagraphLexerState.AccumBlockChars) {
            this.emitBlock();
        } else {
            this.emitGlue();
        }
    }

    private emitGlue() {
        if (this.spaceCount > 0) {
            this.tokenAction(SharedString.internedSpaces(this.spaceCount), ParagraphItemType.Glue,
                this.leadSegment, this.actionContext);
            this.spaceCount = 0;
        }
    }

    private emitBlock() {
        if (this.textBuf.length > 0) {
            this.tokenAction(this.textBuf, ParagraphItemType.Block, this.leadSegment, this.actionContext);
            this.textBuf = "";
        }
    }

}
// global until remove old render
let textErrorRun: IRange;

interface ILineContext {
    lineDiv: ILineDiv;
    contentDiv: HTMLDivElement;
    lineDivHeight: number;
    flowView: FlowView;
    span: ISegSpan;
    deferredAttach?: boolean;
    reRenderList?: ILineDiv[];
}

interface IDocumentContext {
    wordSpacing: number;
    headerFontstr: string;
    headerDivHeight: number;
    fontstr: string;
    defaultLineDivHeight: number;
    pgVspace: number;
    boxVspace: number;
    boxHMargin: number;
    boxTopMargin: number;
    tableVspace: number;
    indentWidthThreshold: number;
}

interface IItemsContext {
    docContext?: IDocumentContext;
    curPGMarker: IParagraphMarker;
    nextPGPos: number;
    itemInfo: IParagraphItemInfo;
    paragraphLexer: ParagraphLexer<IItemsContext>;
}

function buildDocumentContext(viewportDiv: HTMLDivElement) {
    let fontstr = "18px Times";
    viewportDiv.style.font = fontstr;
    let headerFontstr = "22px Times";
    let wordSpacing = getTextWidth(" ", fontstr);
    let headerDivHeight = 32;
    let computedStyle = window.getComputedStyle(viewportDiv);
    let defaultLineHeight = 1.2;
    let h = parseInt(computedStyle.fontSize, 10);
    let defaultLineDivHeight = Math.round(h * defaultLineHeight);
    let pgVspace = Math.round(h * 0.5);
    let boxVspace = 3;
    let tableVspace = pgVspace;
    let boxTopMargin = 3;
    let boxHMargin = 3;
    let indentWidthThreshold = 600;
    return <IDocumentContext>{
        fontstr, headerFontstr, wordSpacing, headerDivHeight, defaultLineDivHeight,
        pgVspace, boxVspace, boxHMargin, boxTopMargin, tableVspace, indentWidthThreshold,
    };
}

function showPresence(presenceX: number, lineContext: ILineContext, presenceInfo: ILocalPresenceInfo) {
    if (!presenceInfo.cursor) {
        presenceInfo.cursor = new Cursor(lineContext.flowView.viewportDiv, presenceInfo.xformPos);
        presenceInfo.cursor.addPresenceInfo(presenceInfo);
    }
    presenceInfo.cursor.assignToLine(presenceX, lineContext.lineDivHeight, lineContext.lineDiv);
    presenceInfo.fresh = false;
}

function showPositionEndOfLine(lineContext: ILineContext, presenceInfo?: ILocalPresenceInfo) {
    if (lineContext.deferredAttach) {
        addToRerenderList(lineContext);
    } else {
        if (lineContext.span) {
            let cursorBounds = lineContext.span.getBoundingClientRect();
            let lineDivBounds = lineContext.lineDiv.getBoundingClientRect();
            let cursorX = cursorBounds.width + (cursorBounds.left - lineDivBounds.left);
            if (!presenceInfo) {
                lineContext.flowView.cursor.assignToLine(cursorX, lineContext.lineDivHeight, lineContext.lineDiv);
            } else {
                showPresence(cursorX, lineContext, presenceInfo);
            }
        } else {
            if (lineContext.lineDiv.indentWidth !== undefined) {
                if (!presenceInfo) {
                    lineContext.flowView.cursor.assignToLine(
                        lineContext.lineDiv.indentWidth, lineContext.lineDivHeight, lineContext.lineDiv);
                } else {
                    showPresence(lineContext.lineDiv.indentWidth, lineContext, presenceInfo);
                }
            } else {
                if (!presenceInfo) {
                    lineContext.flowView.cursor.assignToLine(0, lineContext.lineDivHeight, lineContext.lineDiv);
                } else {
                    showPresence(0, lineContext, presenceInfo);
                }
            }
        }
    }
}

function addToRerenderList(lineContext: ILineContext) {
    if (!lineContext.reRenderList) {
        lineContext.reRenderList = [lineContext.lineDiv];
    } else {
        lineContext.reRenderList.push(lineContext.lineDiv);
    }
}

function showPositionInLine(
    lineContext: ILineContext,
    textStartPos: number,
    text: string,
    cursorPos: number,
    presenceInfo?: ILocalPresenceInfo) {

    if (lineContext.deferredAttach) {
        addToRerenderList(lineContext);
    } else {
        let posX: number;
        let lineDivBounds = lineContext.lineDiv.getBoundingClientRect();
        if (cursorPos > textStartPos) {
            let preCursorText = text.substring(0, cursorPos - textStartPos);
            let temp = lineContext.span.innerText;
            lineContext.span.innerText = preCursorText;
            let cursorBounds = lineContext.span.getBoundingClientRect();
            posX = cursorBounds.width + (cursorBounds.left - lineDivBounds.left);
            // console.log(`cbounds w ${cursorBounds.width} posX ${posX} ldb ${lineDivBounds.left}`);
            lineContext.span.innerText = temp;
        } else {
            let cursorBounds = lineContext.span.getBoundingClientRect();
            posX = cursorBounds.left - lineDivBounds.left;
            // console.log(`cbounds whole l ${cursorBounds.left} posX ${posX} ldb ${lineDivBounds.left}`);
        }
        if (!presenceInfo) {
            lineContext.flowView.cursor.assignToLine(posX, lineContext.lineDivHeight, lineContext.lineDiv);
        } else {
            showPresence(posX, lineContext, presenceInfo);
        }
    }
}

function endRenderSegments(marker: SharedString.Marker) {
    return (marker.hasTileLabel("pg") ||
        ((marker.hasRangeLabel("box") &&
            (marker.refType & SharedString.ReferenceType.NestEnd))));
}

function renderSegmentIntoLine(
    segment: SharedString.Segment, segpos: number, refSeq: number,
    clientId: number, start: number, end: number, lineContext: ILineContext) {
    if (lineContext.lineDiv.linePos === undefined) {
        lineContext.lineDiv.linePos = segpos + start;
        lineContext.lineDiv.lineEnd = lineContext.lineDiv.linePos;
    }
    let segType = segment.getType();
    if (segType === SharedString.SegmentType.Text) {
        if (start < 0) {
            start = 0;
        }
        if (end > segment.cachedLength) {
            end = segment.cachedLength;
        }
        let textSegment = <SharedString.TextSegment>segment;
        let text = textSegment.text.substring(start, end);
        let textStartPos = segpos + start;
        let textEndPos = segpos + end;
        lineContext.span = makeSegSpan(lineContext.flowView, text, textSegment, start, segpos);
        lineContext.contentDiv.appendChild(lineContext.span);
        lineContext.lineDiv.lineEnd += text.length;
        if ((lineContext.flowView.cursor.pos >= textStartPos) && (lineContext.flowView.cursor.pos <= textEndPos)) {
            showPositionInLine(lineContext, textStartPos, text, lineContext.flowView.cursor.pos);
        }
        let presenceInfo = lineContext.flowView.presenceInfoInRange(textStartPos, textEndPos);
        if (presenceInfo && (presenceInfo.xformPos !== lineContext.flowView.cursor.pos)) {
            showPositionInLine(lineContext, textStartPos, text, presenceInfo.xformPos, presenceInfo);
        }
    } else if (segType === SharedString.SegmentType.Marker) {
        let marker = <SharedString.Marker>segment;
        // console.log(`marker pos: ${segpos}`);
        if (endRenderSegments(marker)) {
            if (lineContext.flowView.cursor.pos === segpos) {
                showPositionEndOfLine(lineContext);
            } else {
                let presenceInfo = lineContext.flowView.presenceInfoInRange(segpos, segpos);
                if (presenceInfo) {
                    showPositionEndOfLine(lineContext, presenceInfo);
                }
            }
            return false;
        } else {
            lineContext.lineDiv.lineEnd++;
        }
    }
    return true;
}

function findLineDiv(pos: number, flowView: FlowView, dive = false) {
    return flowView.lineDivSelect((elm) => {
        if ((elm.linePos <= pos) && (elm.lineEnd >= pos)) {
            return elm;
        }
    }, flowView.viewportDiv, dive);
}

function decorateLineDiv(lineDiv: ILineDiv, lineFontstr: string, lineDivHeight: number) {
    let indentSymbol = lineDiv.indentSymbol;
    let indentFontstr = lineFontstr;
    if (indentSymbol.font) {
        indentFontstr = indentSymbol.font;
    }
    let em = Math.round(getTextWidth("M", lineFontstr));
    let symbolWidth = getTextWidth(indentSymbol.text, indentFontstr);
    let symbolDiv = makeContentDiv(
        new ui.Rectangle(
            lineDiv.indentWidth - Math.floor(em + symbolWidth), 0, symbolWidth, lineDivHeight), indentFontstr);
    symbolDiv.innerText = indentSymbol.text;
    lineDiv.appendChild(symbolDiv);
}

function reRenderLine(lineDiv: ILineDiv, flowView: FlowView) {
    if (lineDiv) {
        let outerViewportBounds = ui.Rectangle.fromClientRect(flowView.viewportDiv.getBoundingClientRect());
        let lineDivBounds = lineDiv.getBoundingClientRect();
        let lineDivHeight = lineDivBounds.height;
        clearSubtree(lineDiv);
        let contentDiv = lineDiv;
        if (lineDiv.indentSymbol) {
            decorateLineDiv(lineDiv, lineDiv.style.font, lineDivHeight);
        }
        if (lineDiv.indentWidth) {
            contentDiv = makeContentDiv(new ui.Rectangle(lineDiv.indentWidth, 0, lineDiv.contentWidth,
                lineDivHeight), lineDiv.style.font);
            lineDiv.appendChild(contentDiv);
        }
        let lineContext = <ILineContext>{
            contentDiv,
            flowView,
            lineDiv,
            lineDivHeight,
            markerPos: 0,
            pgMarker: undefined,
            span: undefined,
            outerViewportBounds,
        };
        let lineEnd = lineDiv.lineEnd;
        let end = lineEnd;
        if (end === lineDiv.linePos) {
            end++;
        }
        flowView.client.mergeTree.mapRange({ leaf: renderSegmentIntoLine }, SharedString.UniversalSequenceNumber,
            flowView.client.getClientId(), lineContext, lineDiv.linePos, end);
        lineDiv.lineEnd = lineEnd;
    }
}

let randomIndent = false;
function getIndentPct(pgMarker: IParagraphMarker) {
    if (pgMarker.properties && (pgMarker.properties.indentLevel !== undefined)) {
        return pgMarker.properties.indentLevel * 0.05;
    } else if (pgMarker.properties && pgMarker.properties.blockquote) {
        return 0.10;
    } else {
        if (randomIndent) {
            return 0.2 * Math.random();
        } else {
            return 0.0;
        }
    }
}

function getIndentSymbol(pgMarker: IParagraphMarker) {
    let indentLevel = pgMarker.properties.indentLevel;
    indentLevel = indentLevel % pgMarker.listHeadCache.series.length;
    let series = pgMarker.listHeadCache.series[indentLevel];
    let seriesSource = listSeries;
    if (pgMarker.properties.listKind === 1) {
        seriesSource = symbolSeries;
    }
    series = series % seriesSource.length;
    return seriesSource[series](pgMarker.listCache.itemCounts[indentLevel]);
}

interface IListHeadInfo {
    series?: number[];
    tile: IParagraphMarker;
}

interface ITilePos {
    tile: SharedString.Marker;
    pos: number;
}

function getPrecedingTile(
    flowView: FlowView, tile: SharedString.Marker, tilePos: number, label: string,
    filter: (candidate: SharedString.Marker) => boolean, precedingTileCache?: ITilePos[]) {
    if (precedingTileCache) {
        for (let i = precedingTileCache.length - 1; i >= 0; i--) {
            let candidate = precedingTileCache[i];
            if (filter(candidate.tile)) {
                return candidate;
            }
        }
    }
    while (tilePos > 0) {
        tilePos = tilePos - 1;
        let prevTileInfo = findTile(flowView, tilePos, label);
        if (prevTileInfo && filter(<SharedString.Marker>prevTileInfo.tile)) {
            return prevTileInfo;
        }
    }
}

function isListTile(tile: IParagraphMarker) {
    return tile.hasTileLabel("list");
}

export interface ISymbol {
    font?: string;
    text: string;
}

function numberSuffix(itemIndex: number, suffix: string): ISymbol {
    return { text: itemIndex.toString() + suffix };
}

// TODO: more than 26
function alphaSuffix(itemIndex: number, suffix: string, little = false) {
    let code = (itemIndex - 1) + CharacterCodes.A;
    if (little) {
        code += 32;
    }
    let prefix = String.fromCharCode(code);
    return { text: prefix + suffix };
}

// TODO: more than 10
let romanNumbers = ["I", "II", "III", "IV", "V", "VI", "VII", "VIII", "IX", "X"];

function roman(itemIndex: number, little = false) {
    let text = romanNumbers[itemIndex - 1] + ".";
    if (little) {
        text = text.toLowerCase();
    }
    return { text };
}

// let wingdingLetters = ["l", "m", "n", "R", "S", "T", "s","w"];
let unicodeBullets = [
    "\u2022", "\u25E6", "\u25AA", "\u2731", "\u272F", "\u2729", "\u273F",
    "\u2745", "\u2739", "\u2720", "\u2722",
];

function itemSymbols(itemIndex: number, indentLevel: number) {
    //    let wingdingLetter = wingdingLetters[indentLevel - 1];
    let wingdingLetter = unicodeBullets[indentLevel - 1];
    //    return { text: wingdingLetter, font: "12px Wingdings" };
    return { text: wingdingLetter };
}

let listSeries = [
    (itemIndex) => numberSuffix(itemIndex, "."),
    (itemIndex) => numberSuffix(itemIndex, ")"),
    (itemIndex) => alphaSuffix(itemIndex, ".", true),
    (itemIndex) => alphaSuffix(itemIndex, ")", true),
    (itemIndex) => alphaSuffix(itemIndex, "."),
    (itemIndex) => alphaSuffix(itemIndex, ")"),
    (itemIndex) => roman(itemIndex, true),
    (itemIndex) => roman(itemIndex),
];

let symbolSeries = [
    (itemIndex) => itemSymbols(itemIndex, 1),
    (itemIndex) => itemSymbols(itemIndex, 2),
    (itemIndex) => itemSymbols(itemIndex, 3),
    (itemIndex) => itemSymbols(itemIndex, 4),
    (itemIndex) => itemSymbols(itemIndex, 5),
    (itemIndex) => itemSymbols(itemIndex, 6),
    (itemIndex) => itemSymbols(itemIndex, 7),
    (itemIndex) => itemSymbols(itemIndex, 8),
    (itemIndex) => itemSymbols(itemIndex, 9),
    (itemIndex) => itemSymbols(itemIndex, 10),
    (itemIndex) => itemSymbols(itemIndex, 11),
];

function convertToListHead(tile: IParagraphMarker) {
    tile.listHeadCache = {
        series: <number[]>tile.properties.series,
        tile,
    };
    tile.listCache = { itemCounts: [0, 1] };
}

/**
 * maximum number of characters before a preceding list paragraph deemed irrelevant
 */
let maxListDistance = 400;

function getListCacheInfo(
    flowView: FlowView, tile: IParagraphMarker, tilePos: number, precedingTileCache?: ITilePos[]) {

    if (isListTile(tile)) {
        if (tile.listCache === undefined) {
            if (tile.properties.series) {
                convertToListHead(tile);
            } else {
                let listKind = tile.properties.listKind;
                let precedingTilePos = getPrecedingTile(flowView, tile, tilePos, "list",
                    (t) => isListTile(t) && (t.properties.listKind === listKind), precedingTileCache);
                if (precedingTilePos && ((tilePos - precedingTilePos.pos) < maxListDistance)) {
                    getListCacheInfo(flowView, <SharedString.Marker>precedingTilePos.tile,
                        precedingTilePos.pos, precedingTileCache);
                    let precedingTile = <IParagraphMarker>precedingTilePos.tile;
                    tile.listHeadCache = precedingTile.listHeadCache;
                    let indentLevel = tile.properties.indentLevel;
                    let precedingItemCount = precedingTile.listCache.itemCounts[indentLevel];
                    let itemCounts = precedingTile.listCache.itemCounts.slice();
                    if (indentLevel < itemCounts.length) {
                        itemCounts[indentLevel] = precedingItemCount + 1;
                    } else {
                        itemCounts[indentLevel] = 1;
                    }
                    for (let i = indentLevel + 1; i < itemCounts.length; i++) {
                        itemCounts[i] = 0;
                    }
                    tile.listCache = { itemCounts };
                } else {
                    // doesn't race because re-render is deferred
                    let series: number[];
                    if (tile.properties.listKind === 0) {
                        series = [0, 0, 2, 6, 3, 7, 2, 6, 3, 7];
                    } else {
                        series = [0, 0, 1, 2, 0, 1, 2, 3, 4, 5, 6, 0, 1, 2, 3, 4, 5, 6];
                    }
                    flowView.sharedString.annotateRange({ series },
                        tilePos, tilePos + 1);
                    convertToListHead(tile);
                }
            }
        }
    }
}

function getContentPct(pgMarker: IParagraphMarker) {
    if (pgMarker.properties && pgMarker.properties.contentWidth) {
        return pgMarker.properties.contentWidth;
    } else if (pgMarker.properties && pgMarker.properties.blockquote) {
        return 0.8;
    } else {
        if (randomIndent) {
            return 0.5 + (0.5 * Math.random());
        } else {
            return 1.0;
        }
    }
}

function buildIntervalTieStyle(b: SharedString.Interval, startX: number, endX: number,
    lineDivHeight: number, leftInBounds: boolean, rightInBounds: boolean,
    contentDiv: HTMLDivElement, client: SharedString.Client) {
    let bookmarkDiv = document.createElement("div");
    let bookmarkRect: ui.Rectangle;
    let bookendDiv1 = document.createElement("div");
    let bookendDiv2 = document.createElement("div");
    let tenthHeight = Math.max(1, Math.floor(lineDivHeight / 10));
    let halfHeight = Math.floor(lineDivHeight >> 1);
    bookmarkRect = new ui.Rectangle(startX, halfHeight - tenthHeight,
        endX - startX, 2 * tenthHeight);
    bookmarkRect.conformElement(bookmarkDiv);
    contentDiv.appendChild(bookmarkDiv);
    new ui.Rectangle(startX, 0, 3, lineDivHeight).conformElement(bookendDiv1);
    if (leftInBounds) {
        contentDiv.appendChild(bookendDiv1);
    }
    new ui.Rectangle(endX - 3, 0, 3, lineDivHeight).conformElement(bookendDiv2);
    if (rightInBounds) {
        contentDiv.appendChild(bookendDiv2);
    }
    bookmarkDiv.style.backgroundColor = "blue";
    bookendDiv1.style.backgroundColor = "blue";
    bookendDiv2.style.backgroundColor = "blue";
    if (b.properties && b.properties["clid"]) {
        let clientId = client.getOrAddShortClientId(b.properties["clid"]);
        let bgColor = presenceColors[clientId % presenceColors.length];
        bookmarkDiv.style.backgroundColor = bgColor;
        bookendDiv1.style.backgroundColor = bgColor;
        bookendDiv2.style.backgroundColor = bgColor;
    }
    bookmarkDiv.style.opacity = "0.5";
    bookmarkDiv.style.zIndex = "3";
    bookendDiv1.style.opacity = "0.5";
    bookendDiv1.style.zIndex = "3";
    bookendDiv2.style.opacity = "0.5";
    bookendDiv2.style.zIndex = "3";
}

function makeContentDiv(r: ui.Rectangle, lineFontstr) {
    let contentDiv = document.createElement("div");
    contentDiv.style.font = lineFontstr;
    contentDiv.style.whiteSpace = "pre";
    contentDiv.onclick = (e) => {
        let targetDiv = <HTMLDivElement>e.target;
        if (targetDiv.lastElementChild) {
            // tslint:disable-next-line:max-line-length
            console.log(`div click at ${e.clientX},${e.clientY} rightmost span with text ${targetDiv.lastElementChild.innerHTML}`);
        }
    };
    r.conformElement(contentDiv);
    return contentDiv;
}

interface ITableMarker extends SharedString.Marker {
    view?: TableView;
}

interface IBoxMarker extends SharedString.Marker {
    view?: BoxView;
}

interface IRowMarker extends SharedString.Marker {
    view?: RowView;
}

let tableIdSuffix = 0;
let boxIdSuffix = 0;
let rowIdSuffix = 0;

function createMarkerOp(
    pos1: number, id: string, refType: SharedString.ReferenceType, rangeLabels: string[], tileLabels?: string[]) {

    let props = <SharedString.MapLike<any>>{
    };
    if (id.length > 0) {
        props[SharedString.reservedMarkerIdKey] = id;
    }
    if (rangeLabels.length > 0) {
        props[SharedString.reservedRangeLabelsKey] = rangeLabels;
    }
    if (tileLabels) {
        props[SharedString.reservedTileLabelsKey] = tileLabels;
    }
    return <SharedString.IMergeTreeInsertMsg>{
        marker: { refType },
        pos1,
        props,
        type: SharedString.MergeTreeDeltaType.INSERT,
    };
}

// linear search for now (can stash column index on box but then need to invalidate)
/*function insertColumn(table: TableView, box: BoxView) {
    for (let columnIndex = 0, colCount = table.columns.length; columnIndex < colCount; columnIndex++) {
        let column = table.columns[columnIndex];
        for (let colBox of column.boxes) {
            if (colBox === box) {
                table.insertColumnRight(box, columnIndex);
            }
        }
    }
}
*/
let endPrefix = "end-";

function createBox(opList: SharedString.IMergeTreeOp[], idBase: string, pos: number, word?: string) {
    let boxId = idBase + `box${boxIdSuffix++}`;
    opList.push(createMarkerOp(pos, boxId,
        SharedString.ReferenceType.NestBegin, ["box"]));
    pos++;
    if (word) {
        let insertStringOp = <SharedString.IMergeTreeInsertMsg>{
            pos1: pos,
            text: word,
            type: SharedString.MergeTreeDeltaType.INSERT,
        };
        opList.push(insertStringOp);
        pos += word.length;
    }
    let pgOp = createMarkerOp(pos, boxId + "C",
        SharedString.ReferenceType.Tile, [], ["pg"]);
    opList.push(pgOp);
    pos++;
    opList.push(createMarkerOp(pos, endPrefix + boxId,
        SharedString.ReferenceType.NestEnd, ["box"]));
    pos++;
    return pos;
}

function createTable(pos: number, flowView: FlowView, nrows = 3, nboxes = 3) {
    let pgAtStart = true;
    if (pos > 0) {
        let segoff = flowView.client.mergeTree.getContainingSegment(pos - 1, SharedString.UniversalSequenceNumber,
            flowView.client.getClientId());
        if (segoff.segment.getType() === SharedString.SegmentType.Marker) {
            let marker = <SharedString.Marker>segoff.segment;
            if (marker.hasTileLabel("pg")) {
                pgAtStart = false;
            }
        }
    }
    let content = ["aardvark", "racoon", "jackelope", "springbok", "tiger", "lion", "eland", "anaconda", "fox"];
    let idBase = flowView.client.longClientId;
    idBase += `T${tableIdSuffix++}`;
    let opList = <SharedString.IMergeTreeInsertMsg[]>[];
    if (pgAtStart) {
        // TODO: copy pg properties from pg marker after pos
        let pgOp = createMarkerOp(pos, "",
            SharedString.ReferenceType.Tile, [], ["pg"]);
        opList.push(pgOp);
        pos++;
    }
    opList.push(createMarkerOp(pos, idBase,
        SharedString.ReferenceType.NestBegin, ["table"]));
    pos++;
    for (let row = 0; row < nrows; row++) {
        let rowId = idBase + `row${rowIdSuffix++}`;
        opList.push(createMarkerOp(pos, rowId,
            SharedString.ReferenceType.NestBegin, ["row"]));
        pos++;
        for (let box = 0; box < nboxes; box++) {
            pos = createBox(opList, idBase, pos, content[(box + (nboxes * row)) % content.length]);
        }
        opList.push(createMarkerOp(pos, endPrefix + rowId,
            SharedString.ReferenceType.NestEnd, ["row"]));
        pos++;
    }
    opList.push(createMarkerOp(pos, endPrefix + idBase,
        SharedString.ReferenceType.NestEnd |
        SharedString.ReferenceType.Tile, ["table"], ["pg"]));
    pos++;
    let groupOp = <SharedString.IMergeTreeGroupMsg>{
        ops: opList,
        type: SharedString.MergeTreeDeltaType.GROUP,
    };
    flowView.sharedString.transaction(groupOp);
}

class TableView {
    public width: number;
    public renderedHeight: number;
    public deferredHeight: number;
    public minContentWidth = 0;
    public indentPct = 0.0;
    public contentPct = 1.0;
    public rows = <RowView[]>[];
    public columns = <ColumnView[]>[];
    constructor(public tableMarker: ITableMarker, public endTableMarker: ITableMarker) {
    }

    public nextBox(box: BoxView) {
        let retNext = false;
        for (let rowIndex = 0, rowCount = this.rows.length; rowIndex < rowCount; rowIndex++) {
            let row = this.rows[rowIndex];
            for (let boxIndex = 0, boxCount = row.boxes.length; boxIndex < boxCount; boxIndex++) {
                let rowBox = row.boxes[boxIndex];
                if (retNext) {
                    return rowBox;
                }
                if (rowBox === box) {
                    retNext = true;
                }
            }
        }
    }

    public prevBox(box: BoxView) {
        let retPrev = false;
        for (let rowIndex = this.rows.length - 1; rowIndex >= 0; rowIndex--) {
            let row = this.rows[rowIndex];
            for (let boxIndex = row.boxes.length - 1; boxIndex >= 0; boxIndex--) {
                let rowBox = row.boxes[boxIndex];
                if (retPrev) {
                    return rowBox;
                }
                if (rowBox === box) {
                    retPrev = true;
                }
            }
        }
    }

    public findPrecedingRow(rowView: RowView) {
        let prevRow: RowView;
        for (let rowIndex = 0, rowCount = this.rows.length; rowIndex < rowCount; rowIndex++) {
            let row = this.rows[rowIndex];
            if (row === rowView) {
                return prevRow;
            }
            prevRow = row;
        }
    }

    public findNextRow(rowView: RowView) {
        let nextRow: RowView;
        for (let rowIndex = this.rows.length - 1; rowIndex >= 0; rowIndex--) {
            let row = this.rows[rowIndex];
            if (row === rowView) {
                return nextRow;
            }
            nextRow = row;
        }
    }

    /*
        public insertColumnRight(requestingBox: BoxView, columnIndex: number, flowView: FlowView) {
            let column = this.columns[columnIndex];
            let opList = <SharedString.IMergeTreeOp[]>[];
            let client = flowView.client;
            let mergeTree = client.mergeTree;
            let tablePos = mergeTree.getOffset(this.tableMarker, SharedString.UniversalSequenceNumber,
                client.getClientId());
            let horizVersion = this.tableMarker.properties["horizVersion"];
            let versionIncr = <SharedString.IMergeTreeAnnotateMsg>{
                combiningOp: { name: "incr", defaultValue: 0 },
                pos1: tablePos,
                pos2: tablePos + 1,
                props: { horizVersion: 1 },
                type: SharedString.MergeTreeDeltaType.ANNOTATE,
                when: { props: { horizVersion } },
            };
            opList.push(versionIncr);
            let idBase = this.tableMarker.getId();
            for (let rowIndex = 0, len = column.boxes.length; rowIndex < len; rowIndex++) {
                let box = column.boxes[rowIndex];
                opList.push(<SharedString.Inser)
            }
        }
    */
    public updateWidth(w: number) {
        this.width = w;
        let proportionalWidthPerColumn = Math.floor(this.width / this.columns.length);
        // assume remaining width positive for now
        // assume uniform number of columns in rows for now (later update each row separately)
        let abscondedWidth = 0;
        let totalWidth = 0;
        for (let i = 0, len = this.columns.length; i < len; i++) {
            let col = this.columns[i];
            // TODO: borders
            if (col.minContentWidth > proportionalWidthPerColumn) {
                col.width = col.minContentWidth;
                abscondedWidth += col.width;
                proportionalWidthPerColumn = Math.floor((this.width - abscondedWidth) / (len - i));
            } else {
                col.width = proportionalWidthPerColumn;
            }
            totalWidth += col.width;
            if (i === (len - 1)) {
                if (totalWidth < this.width) {
                    col.width += (this.width - totalWidth);
                }
            }
            for (let box of col.boxes) {
                box.specWidth = col.width;
            }
        }
    }
}

class ColumnView {
    public minContentWidth = 0;
    public width = 0;
    public boxes = <BoxView[]>[];
    constructor(public columnIndex: number) {
    }
}

function findRowParent(lineDiv: ILineDiv) {
    let parent = <IRowDiv>lineDiv.parentElement;
    while (parent) {
        if (parent.rowView) {
            return parent;
        }
        parent = <IRowDiv>parent.parentElement;
    }
}

class RowView {
    public table: TableView;
    public pos: number;
    public endPos: number;
    public minContentWidth = 0;
    public boxes = <BoxView[]>[];
    constructor(public rowMarker: IRowMarker, public endRowMarker: IRowMarker) {

    }

    public findClosestBox(x: number) {
        let bestBox: BoxView;
        let bestDistance = -1;
        for (let box of this.boxes) {
            let bounds = box.div.getBoundingClientRect();
            let center = bounds.left + (bounds.width / 2);
            let distance = Math.abs(center - x);
            if ((distance < bestDistance) || (bestDistance < 0)) {
                bestBox = box;
                bestDistance = distance;
            }
        }
        return bestBox;
    }
}

class BoxView {
    public renderOutput: IRenderOutput;
    public minContentWidth = 0;
    public specWidth = 0;
    public renderedHeight: number;
    public div: HTMLDivElement;
    public viewport: Viewport;
    constructor(public marker: IBoxMarker, public endMarker: IBoxMarker) {
    }
}

function parseBox(boxStartPos: number, docContext: IDocumentContext, flowView: FlowView) {
    let mergeTree = flowView.client.mergeTree;
    let boxMarkerSegOff = mergeTree.getContainingSegment(boxStartPos, SharedString.UniversalSequenceNumber,
        flowView.client.getClientId());
    let boxMarker = <IBoxMarker>boxMarkerSegOff.segment;
    let id = boxMarker.getId();
    let endId = "end-" + id;
    let endBoxMarker = <SharedString.Marker>mergeTree.getSegmentFromId(endId);
    let endBoxPos = mergeTree.getOffset(endBoxMarker, SharedString.UniversalSequenceNumber,
        flowView.client.getClientId());
    boxMarker.view = new BoxView(boxMarker, endBoxMarker);
    let nextPos = boxStartPos + boxMarker.cachedLength;
    while (nextPos < endBoxPos) {
        let segoff = mergeTree.getContainingSegment(nextPos, SharedString.UniversalSequenceNumber,
            flowView.client.getClientId());
        // TODO: model error checking
        let segment = segoff.segment;
        if (segment.getType() === SharedString.SegmentType.Marker) {
            let marker = <SharedString.Marker>segoff.segment;
            if (marker.hasRangeLabel("table")) {
                let tableMarker = <ITableMarker>marker;
                parseTable(tableMarker, nextPos, docContext, flowView);
                if (tableMarker.view.minContentWidth > boxMarker.view.minContentWidth) {
                    boxMarker.view.minContentWidth = tableMarker.view.minContentWidth;
                }
                let endTableMarker = tableMarker.view.endTableMarker;
                nextPos = mergeTree.getOffset(
                    endTableMarker, SharedString.UniversalSequenceNumber, flowView.client.getClientId());
                nextPos += endTableMarker.cachedLength;
            } else {
                // empty paragraph
                nextPos++;
            }
        } else {
            // text segment
            let tilePos = findTile(flowView, nextPos, "pg", false);
            let pgMarker = <IParagraphMarker>tilePos.tile;
            if (!pgMarker.itemCache) {
                let itemsContext = <IItemsContext>{
                    curPGMarker: pgMarker,
                    docContext,
                    itemInfo: { items: [], minWidth: 0 },
                };
                let paragraphLexer = new ParagraphLexer(tokenToItems, itemsContext);
                itemsContext.paragraphLexer = paragraphLexer;

                mergeTree.mapRange({ leaf: segmentToItems }, SharedString.UniversalSequenceNumber,
                    flowView.client.getClientId(), itemsContext, nextPos, tilePos.pos);
                pgMarker.itemCache = itemsContext.itemInfo;
            }
            nextPos = tilePos.pos + 1;
            if (pgMarker.itemCache.minWidth > boxMarker.view.minContentWidth) {
                boxMarker.view.minContentWidth = pgMarker.itemCache.minWidth;
            }
        }
    }

    // console.log(`parsed box ${boxMarker.getId()}`);
    return boxMarker;
}

function parseRow(rowStartPos: number, docContext: IDocumentContext, flowView: FlowView) {
    let mergeTree = flowView.client.mergeTree;
    let rowMarkerSegOff = mergeTree.getContainingSegment(rowStartPos, SharedString.UniversalSequenceNumber,
        flowView.client.getClientId());
    let rowMarker = <IRowMarker>rowMarkerSegOff.segment;
    let id = rowMarker.getId();
    let endId = "end-" + id;
    let endRowMarker = <SharedString.Marker>mergeTree.getSegmentFromId(endId);
    let endRowPos = mergeTree.getOffset(endRowMarker, SharedString.UniversalSequenceNumber,
        flowView.client.getClientId());
    rowMarker.view = new RowView(rowMarker, endRowMarker);
    let nextPos = rowStartPos + rowMarker.cachedLength;
    while (nextPos < endRowPos) {
        let boxMarker = parseBox(nextPos, docContext, flowView);
        rowMarker.view.minContentWidth += boxMarker.view.minContentWidth;
        rowMarker.view.boxes.push(boxMarker.view);
        let endBoxPos = mergeTree.getOffset(boxMarker.view.endMarker, SharedString.UniversalSequenceNumber,
            flowView.client.getClientId());
        nextPos = endBoxPos + boxMarker.view.endMarker.cachedLength;
    }
    return rowMarker;
}

function parseTable(
    tableMarker: ITableMarker, tableMarkerPos: number, docContext: IDocumentContext, flowView: FlowView) {

    let mergeTree = flowView.client.mergeTree;
    let id = tableMarker.getId();
    let endId = "end-" + id;
    let endTableMarker = <SharedString.Marker>mergeTree.getSegmentFromId(endId);
    let endTablePos = mergeTree.getOffset(endTableMarker, SharedString.UniversalSequenceNumber,
        flowView.client.getClientId());
    let tableView = new TableView(tableMarker, endTableMarker);
    tableMarker.view = tableView;
    let nextPos = tableMarkerPos + tableMarker.cachedLength;
    let rowIndex = 0;
    while (nextPos < endTablePos) {
        let rowMarker = parseRow(nextPos, docContext, flowView);
        let rowView = rowMarker.view;
        rowView.table = tableView;
        rowView.pos = nextPos;
        for (let i = 0, len = rowView.boxes.length; i < len; i++) {
            let box = rowView.boxes[i];
            if (!tableView.columns[i]) {
                tableView.columns[i] = new ColumnView(i);
            }
            let columnView = tableView.columns[i];
            columnView.boxes[rowIndex] = box;
            if (box.minContentWidth > columnView.minContentWidth) {
                columnView.minContentWidth = box.minContentWidth;
            }
        }

        if (rowMarker.view.minContentWidth > tableView.minContentWidth) {
            tableView.minContentWidth = rowMarker.view.minContentWidth;
        }
        let endRowPos = mergeTree.getOffset(rowMarker.view.endRowMarker, SharedString.UniversalSequenceNumber,
            flowView.client.getClientId());
        tableView.rows[rowIndex++] = rowView;
        rowView.endPos = endRowPos;
        nextPos = endRowPos + rowMarker.view.endRowMarker.cachedLength;
    }
    return tableView;
}

function isInnerBox(boxView: BoxView, layoutInfo: ILayoutContext) {
    return (!layoutInfo.startingPosStack) || (!layoutInfo.startingPosStack.box) ||
        (layoutInfo.startingPosStack.box.empty()) ||
        (layoutInfo.startingPosStack.box.items.length === (layoutInfo.stackIndex + 1));
}

function renderBox(
    boxView: BoxView, layoutInfo: ILayoutContext, targetTranslation: string, defer = false, rightmost = false) {
    let boxRect = new ui.Rectangle(0, 0, boxView.specWidth, 0);
    let boxViewportWidth = boxView.specWidth - (2 * layoutInfo.docContext.boxHMargin);
    let boxViewportRect = new ui.Rectangle(layoutInfo.docContext.boxHMargin, 0,
        boxViewportWidth, 0);
    let boxDiv = document.createElement("div");
    boxView.div = boxDiv;
    boxRect.conformElementOpenHeight(boxDiv);
    if (!rightmost) {
        boxDiv.style.borderRight = "1px solid black";
    }
    let client = layoutInfo.flowView.client;
    let mergeTree = client.mergeTree;
    let transferDeferredHeight = false;

    boxView.viewport = new Viewport(layoutInfo.viewport.remainingHeight(),
        document.createElement("div"), boxViewportWidth);
    boxViewportRect.conformElementOpenHeight(boxView.viewport.div);
    boxDiv.appendChild(boxView.viewport.div);
    boxView.viewport.vskip(layoutInfo.docContext.boxTopMargin);

    let boxLayoutInfo = <ILayoutContext>{
        deferredAttach: true,
        docContext: layoutInfo.docContext,
        endMarker: boxView.endMarker,
        flowView: layoutInfo.flowView,
        requestedPosition: layoutInfo.requestedPosition,
        stackIndex: layoutInfo.stackIndex,
        startingPosStack: layoutInfo.startingPosStack,
        viewport: boxView.viewport,
    };
    // TODO: deferred height calculation for starting in middle of box
    if (isInnerBox(boxView, layoutInfo)) {
        let boxPos = mergeTree.getOffset(boxView.marker, SharedString.UniversalSequenceNumber, client.getClientId());
        boxLayoutInfo.startPos = boxPos + boxView.marker.cachedLength;
    } else {
        let nextTable = layoutInfo.startingPosStack.table.items[layoutInfo.stackIndex + 1];
        boxLayoutInfo.startPos = getOffset(layoutInfo.flowView, <SharedString.Marker>nextTable);
        boxLayoutInfo.stackIndex = layoutInfo.stackIndex + 1;
    }
    boxView.renderOutput = renderFlow(boxLayoutInfo, targetTranslation, defer);
    if (transferDeferredHeight && (boxView.renderOutput.deferredHeight > 0)) {
        layoutInfo.deferUntilHeight = boxView.renderOutput.deferredHeight;
    }
    boxView.renderedHeight = boxLayoutInfo.viewport.getLineTop();
    if (boxLayoutInfo.reRenderList) {
        if (!layoutInfo.reRenderList) {
            layoutInfo.reRenderList = [];
        }
        for (let lineDiv of boxLayoutInfo.reRenderList) {
            layoutInfo.reRenderList.push(lineDiv);
        }
    }
}

function setRowBorders(rowDiv: HTMLDivElement, top = false) {
    rowDiv.style.borderLeft = "1px solid black";
    rowDiv.style.borderRight = "1px solid black";
    if (top) {
        rowDiv.style.borderTop = "1px solid black";
    }
    rowDiv.style.borderBottom = "1px solid black";
}

function renderTable(
    table: ITableMarker,
    docContext: IDocumentContext,
    layoutInfo: ILayoutContext,
    targetTranslation: string,
    defer = false) {

    let flowView = layoutInfo.flowView;
    let mergeTree = flowView.client.mergeTree;
    let tablePos = mergeTree.getOffset(table, SharedString.UniversalSequenceNumber, flowView.client.getClientId());
    let tableView = parseTable(table, tablePos, docContext, flowView);
    // let docContext = buildDocumentContext(viewportDiv);
    let viewportWidth = parseInt(layoutInfo.viewport.div.style.width, 10);

    let tableWidth = Math.floor(tableView.contentPct * viewportWidth);
    tableView.updateWidth(tableWidth);
    let tableIndent = Math.floor(tableView.indentPct * viewportWidth);
    let startRow: RowView;
    let startBox: BoxView;

    if (layoutInfo.startingPosStack) {
        if (layoutInfo.startingPosStack.row &&
            (layoutInfo.startingPosStack.row.items.length > layoutInfo.stackIndex)) {
            let startRowMarker = <IRowMarker>layoutInfo.startingPosStack.row.items[layoutInfo.stackIndex];
            startRow = startRowMarker.view;
        }
        if (layoutInfo.startingPosStack.box &&
            (layoutInfo.startingPosStack.box.items.length > layoutInfo.stackIndex)) {
            let startBoxMarker = <IBoxMarker>layoutInfo.startingPosStack.box.items[layoutInfo.stackIndex];
            startBox = startBoxMarker.view;
        }
    }

    let foundStartRow = (startRow === undefined);
    let tableHeight = 0;
    let deferredHeight = 0;
    let topRow = (layoutInfo.startingPosStack !== undefined) && (layoutInfo.stackIndex === 0);
    let firstRendered = true;
    for (let rowIndex = 0, rowCount = tableView.rows.length; rowIndex < rowCount; rowIndex++) {
        let rowView = tableView.rows[rowIndex];
        let rowHeight = 0;
        if (startRow === rowView) {
            foundStartRow = true;
        }
        let renderRow = (!defer) && (deferredHeight >= layoutInfo.deferUntilHeight) && foundStartRow;
        let rowDiv: IRowDiv;
        if (renderRow) {
            let rowRect = new ui.Rectangle(tableIndent, layoutInfo.viewport.getLineTop(), tableWidth, 0);
            rowDiv = <IRowDiv>document.createElement("div");
            rowDiv.rowView = rowView;
            setRowBorders(rowDiv, firstRendered);
            firstRendered = false;
            rowRect.conformElementOpenHeight(rowDiv);
            if (topRow && startBox) {
                renderBox(
                    startBox,
                    layoutInfo,
                    targetTranslation,
                    defer,
                    startBox === rowView.boxes[rowView.boxes.length - 1]);
                deferredHeight += startBox.renderOutput.deferredHeight;
                rowHeight = startBox.renderedHeight;
            }
        }
        let boxX = 0;
        for (let boxIndex = 0, boxCount = rowView.boxes.length; boxIndex < boxCount; boxIndex++) {
            let box = rowView.boxes[boxIndex];
            if (!topRow || (box !== startBox)) {
                renderBox(box, layoutInfo, targetTranslation, defer, box === rowView.boxes[rowView.boxes.length - 1]);
                if (rowHeight < box.renderedHeight) {
                    rowHeight = box.renderedHeight;
                }
                deferredHeight += box.renderOutput.deferredHeight;
                if (renderRow) {
                    box.viewport.div.style.height = `${box.renderedHeight}px`;
                    box.div.style.height = `${box.renderedHeight}px`;
                    box.div.style.left = `${boxX}px`;
                    rowDiv.appendChild(box.div);
                }
                boxX += box.specWidth;
            }
        }
        if (renderRow) {
            let heightVal = `${rowHeight}px`;
            for (let boxIndex = 0, boxCount = rowView.boxes.length; boxIndex < boxCount; boxIndex++) {
                let box = rowView.boxes[boxIndex];
                box.div.style.height = heightVal;
            }
            tableHeight += rowHeight;
            layoutInfo.viewport.commitLineDiv(rowDiv, rowHeight);
            rowDiv.style.height = heightVal;
            rowDiv.linePos = rowView.pos;
            rowDiv.lineEnd = rowView.endPos;
            layoutInfo.viewport.div.appendChild(rowDiv);
        }
        if (topRow) {
            topRow = false;
            layoutInfo.startingPosStack = undefined;
        }
    }
    if (layoutInfo.reRenderList) {
        for (let lineDiv of layoutInfo.reRenderList) {
            reRenderLine(lineDiv, flowView);
        }
        layoutInfo.reRenderList = undefined;
    }
    tableView.deferredHeight = deferredHeight;
    tableView.renderedHeight = tableHeight;
}

function renderTree(
    viewportDiv: HTMLDivElement, requestedPosition: number, flowView: FlowView, targetTranslation: string) {
    let client = flowView.client;
    let docContext = buildDocumentContext(viewportDiv);
    let outerViewportHeight = parseInt(viewportDiv.style.height, 10);
    let outerViewportWidth = parseInt(viewportDiv.style.width, 10);
    let outerViewport = new Viewport(outerViewportHeight, viewportDiv, outerViewportWidth);
    let startingPosStack =
        client.mergeTree.getStackContext(requestedPosition, client.getClientId(), ["table", "box", "row"]);
    let layoutContext = <ILayoutContext>{
        docContext,
        flowView,
        requestedPosition,
        viewport: outerViewport,
    };
    if (startingPosStack.table && (!startingPosStack.table.empty())) {
        let outerTable = startingPosStack.table.items[0];
        let outerTablePos = flowView.client.mergeTree.getOffset(<SharedString.Marker>outerTable,
            SharedString.UniversalSequenceNumber, flowView.client.getClientId());
        layoutContext.startPos = outerTablePos;
        layoutContext.stackIndex = 0;
        layoutContext.startingPosStack = startingPosStack;
    } else {
        let previousTileInfo = findTile(flowView, requestedPosition, "pg");
        if (previousTileInfo) {
            layoutContext.startPos = previousTileInfo.pos + 1;
        } else {
            layoutContext.startPos = 0;
        }
    }
    return renderFlow(layoutContext, targetTranslation);
}

function tokenToItems(
    text: string, type: ParagraphItemType, leadSegment: SharedString.TextSegment, itemsContext: IItemsContext) {
    let docContext = itemsContext.docContext;
    let lfontstr = docContext.fontstr;
    let divHeight = docContext.defaultLineDivHeight;
    if (itemsContext.curPGMarker.properties && (itemsContext.curPGMarker.properties.header !== undefined)) {
        lfontstr = docContext.headerFontstr;
        divHeight = docContext.headerDivHeight;
    }
    if (leadSegment.properties) {
        let fontSize = leadSegment.properties.fontSize;
        if (fontSize !== undefined) {
            lfontstr = `${fontSize} Times`;
            divHeight = +fontSize;
        }
        let lineHeight = leadSegment.properties.lineHeight;
        if (lineHeight !== undefined) {
            divHeight = +lineHeight;
        }
        let fontStyle = leadSegment.properties.fontStyle;
        if (fontStyle) {
            lfontstr = fontStyle + " " + lfontstr;
        }
    }

    let textWidth = getTextWidth(text, lfontstr);
    if (textWidth > itemsContext.itemInfo.minWidth) {
        itemsContext.itemInfo.minWidth = textWidth;
    }
    if (type === ParagraphItemType.Block) {
        let block = makeIPGBlock(textWidth, text, leadSegment);
        if (divHeight !== itemsContext.docContext.defaultLineDivHeight) {
            block.height = divHeight;
        }
        itemsContext.itemInfo.items.push(block);
    } else {
        itemsContext.itemInfo.items.push(makeGlue(textWidth, text, leadSegment,
            docContext.wordSpacing / 2, docContext.wordSpacing / 3));
    }
}

function isEndBox(marker: SharedString.Marker) {
    return (marker.refType & SharedString.ReferenceType.NestEnd) &&
        marker.hasRangeLabel("box");
}

function segmentToItems(
    segment: SharedString.Segment, segpos: number, refSeq: number, clientId: number,
    start: number, end: number, context: IItemsContext) {
    if (segment.getType() === SharedString.SegmentType.Text) {
        let textSegment = <SharedString.TextSegment>segment;
        context.paragraphLexer.lex(textSegment);
    } else if (segment.getType() === SharedString.SegmentType.Marker) {
        let marker = <SharedString.Marker>segment;
        if (marker.hasTileLabel("pg") || isEndBox(marker)) {
            context.nextPGPos = segpos;
            return false;
        }
    }
    return true;
}

function gatherOverlayLayer(
    segment: SharedString.Segment,
    segpos: number,
    refSeq: number,
    clientId: number,
    start: number,
    end: number,
    context: IOverlayMarker[]) {

    if (segment.getType() === SharedString.SegmentType.Marker) {
        let marker = <SharedString.Marker>segment;
        if (marker.refType === SharedString.ReferenceType.Simple) {
            context.push({ id: marker.getId(), position: segpos });
        }
    }

    return true;
}

export interface IViewportDiv extends HTMLDivElement {
}

function closestNorth(lineDivs: ILineDiv[], y: number) {
    let best = -1;
    let lo = 0;
    let hi = lineDivs.length - 1;
    while (lo <= hi) {
        let bestBounds: ClientRect;
        let mid = lo + Math.floor((hi - lo) / 2);
        let lineDiv = lineDivs[mid];
        let bounds = lineDiv.getBoundingClientRect();
        if (bounds.bottom <= y) {
            if (!bestBounds || (best < 0) || (bestBounds.bottom < bounds.bottom)) {
                best = mid;
                bestBounds = bounds;
            }
            lo = mid + 1;
        } else {
            hi = mid - 1;
        }
    }
    return best;
}

function closestSouth(lineDivs: ILineDiv[], y: number) {
    let best = -1;
    let lo = 0;
    let hi = lineDivs.length - 1;
    while (lo <= hi) {
        let bestBounds: ClientRect;
        let mid = lo + Math.floor((hi - lo) / 2);
        let lineDiv = lineDivs[mid];
        let bounds = lineDiv.getBoundingClientRect();
        if (bounds.bottom >= y) {
            if (!bestBounds || (best < 0) || (bestBounds.bottom > bounds.bottom)) {
                best = mid;
                bestBounds = bounds;
            }
            lo = mid + 1;
        } else {
            hi = mid - 1;
        }
    }
    return best;
}

class Viewport {
    // keep these in order
    public lineDivs: ILineDiv[] = [];
    public visibleRanges: IRange[] = [];
    public currentLineStart = -1;
    private lineTop = 0;

    constructor(public maxHeight: number, public div: IViewportDiv, private width: number) {
    }

    public startLine(heightEstimate?: number) {
        // TODO: update width relative to started line
    }

    public firstLineDiv() {
        if (this.lineDivs.length > 0) {
            return this.lineDivs[0];
        }
    }

    public lastLineDiv() {
        if (this.lineDivs.length > 0) {
            return this.lineDivs[this.lineDivs.length - 1];
        }
    }

    public currentLineWidth() {
        return this.width;
    }

    public vskip(h: number) {
        this.lineTop += h;
    }

    public getLineTop() {
        return this.lineTop;
    }

    public setLineTop(v: number) {
        this.lineTop = v;
    }

    public commitLineDiv(lineDiv: ILineDiv, h: number) {
        this.lineTop += h;
        this.lineDivs.push(lineDiv);
    }

    public findClosestLineDiv(up = true, y: number) {
        let bestIndex = -1;
        if (up) {
            bestIndex = closestNorth(this.lineDivs, y);
        } else {
            bestIndex = closestSouth(this.lineDivs, y);
        }
        if (bestIndex >= 0) {
            return this.lineDivs[bestIndex];
        }
    }

    public remainingHeight() {
        return this.maxHeight - this.lineTop;
    }

    public setWidth(w: number) {
        this.width = w;
    }
}

interface ILayoutContext {
    containingPGMarker?: IParagraphMarker;
    viewport: Viewport;
    deferredAttach?: boolean;
    reRenderList?: ILineDiv[];
    deferUntilHeight?: number;
    docContext: IDocumentContext;
    requestedPosition?: number;
    startPos: number;
    endMarker?: SharedString.Marker;
    flowView: FlowView;
    stackIndex?: number;
    startingPosStack?: SharedString.RangeStackMap;
}

interface IRenderOutput {
    deferredHeight: number;
    overlayMarkers: IOverlayMarker[];
    // TODO: make this an array for tables that extend past bottom of viewport
    viewportStartPos: number;
    viewportEndPos: number;
}

function renderFlow(layoutContext: ILayoutContext, targetTranslation: string, deferWhole = false): IRenderOutput {
    let flowView = layoutContext.flowView;
    let client = flowView.client;
    // TODO: for stable viewports cache the geometry and the divs
    // TODO: cache all this pre-amble in style blocks; override with pg properties
    let docContext = layoutContext.docContext;
    let viewportStartPos = -1;
    let lastLineDiv = undefined;

    function makeLineDiv(r: ui.Rectangle, lineFontstr) {
        let lineDiv = makeContentDiv(r, lineFontstr);
        layoutContext.viewport.div.appendChild(lineDiv);
        lastLineDiv = lineDiv;
        return lineDiv;
    }

    let currentPos = layoutContext.startPos;
    let curPGMarker: IParagraphMarker;
    let curPGMarkerPos: number;

    let itemsContext = <IItemsContext>{
        docContext,
    };
    if (layoutContext.deferUntilHeight === undefined) {
        layoutContext.deferUntilHeight = 0;
    }
    let deferredHeight = 0;
    let deferredPGs = (layoutContext.containingPGMarker !== undefined);
    let paragraphLexer = new ParagraphLexer(tokenToItems, itemsContext);
    itemsContext.paragraphLexer = paragraphLexer;
    textErrorRun = undefined;

    function makeAnnotDiv(x: number, y: number, width: number, fontstr: string) {
        let annotDiv = document.createElement("div");
        annotDiv.style.font = fontstr;
        annotDiv.style.fontStyle = "italic";
        let rect = new ui.Rectangle(x, y, width, 0);
        rect.conformElementOpenHeight(annotDiv);
        layoutContext.viewport.div.appendChild(annotDiv);
        return annotDiv;
    }

    function renderPGAnnotation(endPGMarker: IParagraphMarker, indentWidth: number, contentWidth: number) {
        let annotDiv = makeAnnotDiv(indentWidth, layoutContext.viewport.getLineTop(),
            contentWidth, docContext.fontstr);
        let text = endPGMarker.properties[targetTranslation];
        annotDiv.innerHTML = text;
        let clientRect = annotDiv.getBoundingClientRect();
        return clientRect.height;
    }

    function renderPG(
        endPGMarker: IParagraphMarker,
        pgStartPos: number,
        indentWidth: number,
        indentSymbol: ISymbol,
        contentWidth: number) {

        let pgBreaks = endPGMarker.cache.breaks;
        let lineDiv: ILineDiv;
        let lineDivHeight = docContext.defaultLineDivHeight;
        let span: ISegSpan;

        for (let breakIndex = 0, len = pgBreaks.length; breakIndex < len; breakIndex++) {
            let lineStart = pgBreaks[breakIndex] + pgStartPos;
            let lineEnd: number;
            if (breakIndex < (len - 1)) {
                lineEnd = pgBreaks[breakIndex + 1] + pgStartPos;
            } else {
                lineEnd = undefined;
            }
            let lineFontstr = docContext.fontstr;
            lineDivHeight = docContext.defaultLineDivHeight;
            if (endPGMarker.properties && (endPGMarker.properties.header !== undefined)) {
                // TODO: header levels etc.
                lineDivHeight = docContext.headerDivHeight;
                lineFontstr = docContext.headerFontstr;
            }
            let lineOK = (!(deferredPGs || deferWhole)) && (layoutContext.deferUntilHeight <= deferredHeight);
            if (lineOK && ((lineEnd === undefined) || (lineEnd > layoutContext.requestedPosition))) {
                lineDiv = makeLineDiv(new ui.Rectangle(0, layoutContext.viewport.getLineTop(),
                    layoutContext.viewport.currentLineWidth(), lineDivHeight),
                    lineFontstr);
                let contentDiv = lineDiv;
                if (indentWidth > 0) {
                    contentDiv = makeContentDiv(new ui.Rectangle(indentWidth, 0, contentWidth, lineDivHeight),
                        lineFontstr);
                    lineDiv.indentWidth = indentWidth;
                    lineDiv.contentWidth = indentWidth;
                    if (indentSymbol && (breakIndex === 0)) {
                        lineDiv.indentSymbol = indentSymbol;
                        decorateLineDiv(lineDiv, lineFontstr, lineDivHeight);
                    }
                    lineDiv.appendChild(contentDiv);
                }
                let lineContext = <ILineContext>{
                    contentDiv, deferredAttach: layoutContext.deferredAttach, flowView: layoutContext.flowView,
                    lineDiv, lineDivHeight, span,
                };
                if (viewportStartPos < 0) {
                    viewportStartPos = lineStart;
                }
                client.mergeTree.mapRange({ leaf: renderSegmentIntoLine }, SharedString.UniversalSequenceNumber,
                    client.getClientId(), lineContext, lineStart, lineEnd);
                if (layoutContext.flowView.bookmarks) {
                    let computedEnd = lineEnd;
                    if (!computedEnd) {
                        computedEnd = client.mergeTree.getOffset(endPGMarker, client.getCurrentSeq(),
                            client.getClientId());
                    }
                    let bookmarks = layoutContext.flowView.bookmarks.findOverlappingIntervals(lineStart, computedEnd);
                    if (bookmarks) {
                        let lineText = client.getText(lineStart, computedEnd);
                        for (let b of bookmarks) {
                            let start = b.start.toPosition(client.mergeTree, client.getCurrentSeq(),
                                client.getClientId());
                            let end = b.end.toPosition(client.mergeTree, client.getCurrentSeq(),
                                client.getClientId());
                            let startX: number;
                            if (start >= lineStart) {
                                startX = getTextWidth(lineText.substring(0, start - lineStart), lineFontstr);
                            } else {
                                startX = 0;
                            }
                            let endX: number;
                            if (end <= computedEnd) {
                                endX = getTextWidth(lineText.substring(0, end - lineStart), lineFontstr);
                            } else {
                                endX = getTextWidth(lineText, lineFontstr);
                            }
<<<<<<< HEAD
                            let bookmarkDiv = document.createElement("div");
                            let bookendDiv1 = document.createElement("div");
                            let bookendDiv2 = document.createElement("div");
                            let tenthHeight = Math.max(1, Math.floor(lineDivHeight / 10));
                            let halfHeight = Math.floor(lineDivHeight >> 1);
                            let bookmarkRect = new ui.Rectangle(startX, halfHeight - tenthHeight,
                                endX - startX, 2 * tenthHeight);
                            bookmarkRect.conformElement(bookmarkDiv);
                            contentDiv.appendChild(bookmarkDiv);
                            new ui.Rectangle(startX, 0, 3, lineDivHeight).conformElement(bookendDiv1);
                            if (start >= lineStart) {
                                contentDiv.appendChild(bookendDiv1);
                            }
                            new ui.Rectangle(endX - 3, 0, 3, lineDivHeight).conformElement(bookendDiv2);
                            if (end <= computedEnd) {
                                contentDiv.appendChild(bookendDiv2);
                            }
                            bookmarkDiv.style.backgroundColor = "blue";
                            bookendDiv1.style.backgroundColor = "blue";
                            bookendDiv2.style.backgroundColor = "blue";
                            if (b.properties && b.properties["clid"] && b.properties["user"]) {
                                let clientId = client.getOrAddShortClientId(b.properties["clid"], b.properties["user"]);
                                let bgColor = presenceColors[clientId % presenceColors.length];
                                bookmarkDiv.style.backgroundColor = bgColor;
                                bookendDiv1.style.backgroundColor = bgColor;
                                bookendDiv2.style.backgroundColor = bgColor;
                            }
                            bookmarkDiv.style.opacity = "0.5";
                            bookmarkDiv.style.zIndex = "3";
                            bookendDiv1.style.opacity = "0.5";
                            bookendDiv1.style.zIndex = "3";
                            bookendDiv2.style.opacity = "0.5";
                            bookendDiv2.style.zIndex = "3";
=======
                            buildIntervalTieStyle(b, startX, endX, lineDivHeight,
                                start >= lineStart, end <= computedEnd, contentDiv, client);
>>>>>>> 64313a75
                            /*
                            console.log(`line [${lineStart},${lineEnd}) matched interval [${start},${end})`);
                            if ((lineStart>end)||(lineEnd<=start)) {
                                console.log("disturbing match");
                            }
                            */
                        }
                    }
                }
                span = lineContext.span;
                if (lineContext.reRenderList) {
                    if (!layoutContext.reRenderList) {
                        layoutContext.reRenderList = [];
                    }
                    for (let ldiv of lineContext.reRenderList) {
                        layoutContext.reRenderList.push(ldiv);
                    }
                }

                layoutContext.viewport.commitLineDiv(lineDiv, lineDivHeight);
            } else {
                deferredHeight += lineDivHeight;
            }

            if (layoutContext.viewport.remainingHeight() < docContext.defaultLineDivHeight) {
                // no more room for lines
                // TODO: record end viewport char
                break;
            }
        }
    }

    let fetchLog = false;
    let segoff: ISegmentOffset;
    let totalLength = client.getLength();
    // TODO: use end of doc marker
    do {
        if (!segoff) {
            segoff = getContainingSegment(flowView, currentPos);
        }
        if (fetchLog) {
            console.log(`got segment ${segoff.segment.toString()}`);
        }
        if (!segoff.segment) {
            break;
        }
        if ((segoff.segment.getType() === SharedString.SegmentType.Marker) &&
            ((<SharedString.Marker>segoff.segment).hasRangeLabel("table"))) {
            let marker = <SharedString.Marker>segoff.segment;
            // TODO: branches
            let tableView: TableView;
            if (marker.removedSeq === undefined) {
                renderTable(marker, docContext, layoutContext, targetTranslation, deferredPGs);
                tableView = (<ITableMarker>marker).view;
                deferredHeight += tableView.deferredHeight;
                layoutContext.viewport.vskip(layoutContext.docContext.tableVspace);
            } else {
                tableView = parseTable(marker, currentPos, docContext, flowView);
            }
            let endTablePos = getOffset(layoutContext.flowView, tableView.endTableMarker);
            currentPos = endTablePos + 1;
            segoff = undefined;
            // TODO: if reached end of viewport, get pos ranges
        } else {
            if (segoff.segment.getType() === SharedString.SegmentType.Marker) {
                // empty paragraph
                curPGMarker = <IParagraphMarker>segoff.segment;
                if (fetchLog) {
                    console.log("empty pg");
                    if (curPGMarker.itemCache) {
                        console.log(`length items ${curPGMarker.itemCache.items.length}`);
                    }
                }
                curPGMarkerPos = currentPos;
            } else {
                let curTilePos = findTile(flowView, currentPos, "pg", false);
                curPGMarker = <IParagraphMarker>curTilePos.tile;
                curPGMarkerPos = curTilePos.pos;
            }
            itemsContext.curPGMarker = curPGMarker;
            // TODO: only set this to undefined if text changed
            curPGMarker.listCache = undefined;
            getListCacheInfo(layoutContext.flowView, curPGMarker, curPGMarkerPos);
            let indentPct = 0.0;
            let contentPct = 1.0;
            let indentWidth = 0;
            let contentWidth = layoutContext.viewport.currentLineWidth();
            let indentSymbol: ISymbol = undefined;

            if (curPGMarker.listCache) {
                indentSymbol = getIndentSymbol(curPGMarker);
            }
            if (indentPct === 0.0) {
                indentPct = getIndentPct(curPGMarker);
            }
            if (contentPct === 1.0) {
                contentPct = getContentPct(curPGMarker);
            }
            if (indentPct !== 0.0) {
                indentWidth = Math.floor(indentPct * layoutContext.viewport.currentLineWidth());
                if (docContext.indentWidthThreshold >= layoutContext.viewport.currentLineWidth()) {
                    let em2 = Math.round(2 * getTextWidth("M", docContext.fontstr));
                    indentWidth = em2 + indentWidth;
                }
            }
            contentWidth = Math.floor(contentPct * layoutContext.viewport.currentLineWidth()) - indentWidth;
            if (contentWidth > layoutContext.viewport.currentLineWidth()) {
                // tslint:disable:max-line-length
                console.log(`egregious content width ${contentWidth} bound ${layoutContext.viewport.currentLineWidth()}`);
            }
            if (flowView.historyClient) {
                clearContentCaches(curPGMarker);
            }
            if ((!curPGMarker.cache) || (curPGMarker.cache.singleLineWidth !== contentWidth)) {
                if (!curPGMarker.itemCache) {
                    itemsContext.itemInfo = { items: [], minWidth: 0 };
                    client.mergeTree.mapRange({ leaf: segmentToItems }, SharedString.UniversalSequenceNumber,
                        client.getClientId(), itemsContext, currentPos, curPGMarkerPos + 1);
                    curPGMarker.itemCache = itemsContext.itemInfo;
                } else {
                    itemsContext.itemInfo = curPGMarker.itemCache;
                }
                let breaks = breakPGIntoLinesFF(itemsContext.itemInfo.items, contentWidth);
                curPGMarker.cache = { breaks, singleLineWidth: contentWidth };
            }
            paragraphLexer.reset();
            // TODO: more accurate end of document reasoning
            if (currentPos < totalLength) {
                renderPG(curPGMarker, currentPos, indentWidth, indentSymbol, contentWidth);
                currentPos = curPGMarkerPos + curPGMarker.cachedLength;

                if (!deferredPGs) {
                    if (curPGMarker.properties[targetTranslation]) {
                        // layoutContext.viewport.vskip(Math.floor(docContext.pgVspace/2));
                        let height = renderPGAnnotation(curPGMarker, indentWidth, contentWidth);
                        layoutContext.viewport.vskip(height);
                    }
                }
                if (lastLineDiv) {
                    lastLineDiv.lineEnd = curPGMarkerPos;
                }
                if (currentPos < totalLength) {
                    segoff = getContainingSegment(flowView, currentPos);
                    if (segoff.segment.getType() === SharedString.SegmentType.Marker) {
                        let marker = <SharedString.Marker>segoff.segment;
                        if (marker.hasRangeLabel("box") && (marker.refType & SharedString.ReferenceType.NestEnd)) {
                            layoutContext.viewport.vskip(layoutContext.docContext.boxVspace);
                            break;
                        }
                    }
                } else {
                    break;
                }
                if (!deferredPGs) {
                    layoutContext.viewport.vskip(docContext.pgVspace);
                }
            } else {
                break;
            }
        }
    } while (layoutContext.viewport.remainingHeight() >= docContext.defaultLineDivHeight);

    // Find overlay annotations
    const viewportEndPos = currentPos;

    const overlayMarkers: IOverlayMarker[] = [];
    client.mergeTree.mapRange(
        { leaf: gatherOverlayLayer },
        SharedString.UniversalSequenceNumber,
        client.getClientId(),
        overlayMarkers,
        viewportStartPos,
        viewportEndPos);

    return {
        deferredHeight,
        overlayMarkers,
        viewportStartPos,
        viewportEndPos,
    };
}

function makeSegSpan(
    context: FlowView, segText: string, textSegment: SharedString.TextSegment, offsetFromSegpos: number,
    segpos: number) {
    let span = <ISegSpan>document.createElement("span");
    span.innerText = segText;
    span.seg = textSegment;
    span.segPos = segpos;
    let textErr = false;
    const spellOption = "spellchecker";
    if (textSegment.properties) {
        // tslint:disable-next-line
        for (let key in textSegment.properties) {
            if (key === "textError" && (viewOptions === undefined || viewOptions[spellOption] !== "disabled")) {
                textErr = true;
                if (textErrorRun === undefined) {
                    textErrorRun = {
                        end: segpos + offsetFromSegpos + segText.length,
                        start: segpos + offsetFromSegpos,
                    };
                } else {
                    textErrorRun.end += segText.length;
                }
                let textErrorInfo = <ITextErrorInfo>textSegment.properties[key];
                let slb: ISelectionListBox;
                span.textErrorRun = textErrorRun;
                if (textErrorInfo.color === "paul") {
                    span.style.background = underlinePaulStringURL;
                } else if (textErrorInfo.color === "paulgreen") {
                    span.style.background = underlinePaulGrammarStringURL;
                } else if (textErrorInfo.color === "paulgolden") {
                    span.style.background = underlinePaulGoldStringURL;
                } else {
                    span.style.background = underlineStringURL;
                }
                if (textErrorInfo.alternates.length > 0) {
                    span.onmousedown = (e) => {
                        function cancelIntellisense(ev: MouseEvent) {
                            if (slb) {
                                document.body.removeChild(slb.elm);
                                slb = undefined;
                            }
                        }
                        function acceptIntellisense(ev: MouseEvent) {
                            cancelIntellisense(ev);
                            let itemElm = <HTMLElement>ev.target;
                            let text = itemElm.innerText.trim();
                            context.sharedString.removeText(span.textErrorRun.start, span.textErrorRun.end);
                            context.sharedString.insertText(text, span.textErrorRun.start);
                            context.localQueueRender(span.textErrorRun.start);
                        }
                        function selectItem(ev: MouseEvent) {
                            let itemElm = <HTMLElement>ev.target;
                            if (slb) {
                                slb.selectItem(itemElm.innerText);
                            }
                            // console.log(`highlight ${itemElm.innerText}`);
                        }
                        console.log(`button ${e.button}`);
                        if ((e.button === 2) || ((e.button === 0) && (e.ctrlKey))) {
                            let spanBounds = ui.Rectangle.fromClientRect(span.getBoundingClientRect());
                            spanBounds.width = Math.floor(window.innerWidth / 4);
                            slb = selectionListBoxCreate(spanBounds, document.body, 24, 0, 12);
                            slb.showSelectionList(altsToItems(textErrorInfo.alternates));
                            span.onmouseup = cancelIntellisense;
                            document.body.onmouseup = cancelIntellisense;
                            slb.elm.onmouseup = acceptIntellisense;
                            slb.elm.onmousemove = selectItem;
                        } else if (e.button === 0) {
                            context.clickSpan(e.clientX, e.clientY, span);
                        }
                    };
                }
            } else {
                span.style[key] = textSegment.properties[key];
            }
        }
    }
    if (!textErr) {
        textErrorRun = undefined;
    }
    if (offsetFromSegpos > 0) {
        span.offset = offsetFromSegpos;
    }
    return span;
}

function pointerToElementOffsetWebkit(x: number, y: number): IRangeInfo {
    let range = document.caretRangeFromPoint(x, y);
    if (range) {
        let result = {
            elm: <HTMLElement>range.startContainer.parentElement,
            node: range.startContainer,
            offset: range.startOffset,
        };
        range.detach();
        return result;
    }
}

export function clearSubtree(elm: HTMLElement) {
    while (elm.lastChild) {
        elm.removeChild(elm.lastChild);
    }
}

let presenceColors = ["darkgreen", "sienna", "olive", "purple"];

export class Cursor {
    public off = true;
    public parentSpan: HTMLSpanElement;
    public editSpan: HTMLSpanElement;
    public presenceDiv: HTMLDivElement;
    public presenceInfo: ILocalPresenceInfo;
    public presenceInfoUpdated = true;

    private blinkCount = 0;
    private blinkTimer: any;
    private bgColor = "blue";

    constructor(public viewportDiv: HTMLDivElement, public pos = 0) {
        this.makeSpan();
    }

    public addPresenceInfo(presenceInfo: ILocalPresenceInfo) {
        // for now, color
        let presenceColorIndex = presenceInfo.clientId % presenceColors.length;
        this.bgColor = presenceColors[presenceColorIndex];
        this.presenceInfo = presenceInfo;
        this.makePresenceDiv();
        this.show();
    }

    public hide() {
        this.editSpan.style.visibility = "hidden";
    }

    public show() {
        this.editSpan.style.backgroundColor = this.bgColor;
        this.editSpan.style.visibility = "visible";
        if (this.presenceInfo) {
            this.presenceDiv.style.visibility = "visible";
        }
    }

    public makePresenceDiv() {
        this.presenceDiv = document.createElement("div");
        this.presenceDiv.innerText = this.presenceInfo.key;
        this.presenceDiv.style.zIndex = "1";
        this.presenceDiv.style.position = "absolute";
        this.presenceDiv.style.color = "white";
        this.presenceDiv.style.backgroundColor = this.bgColor;
        this.presenceDiv.style.font = "14px Arial";
        this.presenceDiv.style.border = `3px solid ${this.bgColor}`;
        this.presenceDiv.style.borderTopRightRadius = "1em";
    }

    public makeSpan() {
        this.editSpan = document.createElement("span");
        this.editSpan.innerText = "\uFEFF";
        this.editSpan.style.zIndex = "1";
        this.editSpan.style.position = "absolute";
        this.editSpan.style.left = "0px";
        this.editSpan.style.top = "0px";
        this.editSpan.style.width = "2px";
        this.show();
    }

    public lineDiv() {
        return <ILineDiv>this.editSpan.parentElement;
    }

    public updateView(flowView: FlowView) {
        let lineDiv = this.lineDiv();
        if (lineDiv && (lineDiv.linePos <= this.pos) && (lineDiv.lineEnd > this.pos)) {
            reRenderLine(lineDiv, flowView);
        } else {
            let foundLineDiv = findLineDiv(this.pos, flowView, true);
            if (foundLineDiv) {
                reRenderLine(foundLineDiv, flowView);
            } else {
                flowView.render(flowView.topChar, true);
            }
        }
    }

    public rect() {
        return this.editSpan.getBoundingClientRect();
    }

    public assignToLine(x: number, h: number, lineDiv: HTMLDivElement) {
        this.editSpan.style.left = `${x}px`;
        this.editSpan.style.height = `${h}px`;
        if (this.editSpan.parentElement) {
            this.editSpan.parentElement.removeChild(this.editSpan);
        }
        lineDiv.appendChild(this.editSpan);
        if (this.presenceInfo) {
            let bannerHeight = 20;
            let halfBannerHeight = bannerHeight / 2;
            this.presenceDiv.style.left = `${x}px`;
            this.presenceDiv.style.height = `${bannerHeight}px`;
            this.presenceDiv.style.top = `-${halfBannerHeight}px`;
            if (this.presenceDiv.parentElement) {
                this.presenceDiv.parentElement.removeChild(this.presenceDiv);
            }
            lineDiv.appendChild(this.presenceDiv);
        }
        if ((!this.presenceInfo) || (this.presenceInfo.fresh)) {
            if (this.presenceInfo) {
                this.presenceDiv.style.opacity = "1.0";
            }
            if (this.blinkTimer) {
                clearTimeout(this.blinkTimer);
            }
            this.blinkCursor();
        }
    }

    private blinker = () => {
        if (this.off) {
            this.show();
        } else {
            this.hide();
        }
        this.off = !this.off;
        if (this.blinkCount > 0) {
            this.blinkCount--;
            if (this.presenceInfo) {
                let opacity = 0.5 + (0.5 * Math.exp(-0.05 * (30 - this.blinkCount)));
                if (this.blinkCount <= 20) {
                    opacity = 0.0;
                } else if (this.blinkCount > 26) {
                    opacity = 1.0;
                }
                this.presenceDiv.style.opacity = `${opacity}`;
            }
            this.blinkTimer = setTimeout(this.blinker, 500);
        } else {
            if (this.presenceInfo) {
                this.presenceDiv.style.opacity = "0.0";
            }
            this.show();
        }
    }

    private blinkCursor() {
        this.blinkCount = 30;
        this.off = true;
        this.blinkTimer = setTimeout(this.blinker, 20);
    }
}

enum KeyCode {
    backspace = 8,
    TAB = 9,
    esc = 27,
    pageUp = 33,
    pageDown = 34,
    end = 35,
    home = 36,
    leftArrow = 37,
    upArrow = 38,
    rightArrow = 39,
    downArrow = 40,
    letter_a = 65,
    letter_z = 90,
}

export interface IRemotePresenceInfo {
    origPos: number;
    refseq: number;
    key?: string;
    clientId?: number;
}

export interface ILocalPresenceInfo {
    localRef?: SharedString.LocalReference;
    xformPos?: number;
    clientId: number;
    key?: string;
    cursor?: Cursor;
    fresh: boolean;
}

interface ISegmentOffset {
    segment: SharedString.Segment;
    offset: number;
}

interface IWordRange {
    wordStart: number;
    wordEnd: number;
}

function getCurrentWord(pos: number, mergeTree: SharedString.MergeTree) {
    let wordStart = -1;
    let wordEnd = -1;

    function maximalWord(textSegment: SharedString.TextSegment, offset: number) {
        let segWordStart = offset;
        let segWordEnd = offset;

        let epos = offset;
        let nonWord = /\W/;
        while (epos < textSegment.text.length) {
            if (nonWord.test(textSegment.text.charAt(epos))) {
                break;
            }
            epos++;
        }
        segWordEnd = epos;
        if (segWordEnd > offset) {
            let spos = offset - 1;
            while (spos >= 0) {
                if (nonWord.test(textSegment.text.charAt(spos))) {
                    break;
                }
                spos--;
            }
            segWordStart = spos + 1;
        }
        return <IWordRange>{ wordStart: segWordStart, wordEnd: segWordEnd };
    }

    let expandWordBackward = (segment: SharedString.Segment) => {
        if (mergeTree.localNetLength(segment)) {
            switch (segment.getType()) {
                case SharedString.SegmentType.Marker:
                    return false;
                case SharedString.SegmentType.Text:
                    let textSegment = <SharedString.TextSegment>segment;
                    let innerOffset = textSegment.text.length - 1;
                    let maxWord = maximalWord(textSegment, innerOffset);
                    if (maxWord.wordStart < maxWord.wordEnd) {
                        wordStart -= (maxWord.wordEnd - maxWord.wordStart);
                        return (maxWord.wordStart === 0);
                    } else {
                        return false;
                    }
            }
        }
        return true;
    };

    let expandWordForward = (segment: SharedString.Segment) => {
        if (mergeTree.localNetLength(segment)) {
            switch (segment.getType()) {
                case SharedString.SegmentType.Marker:
                    return false;
                case SharedString.SegmentType.Text:
                    let textSegment = <SharedString.TextSegment>segment;
                    let innerOffset = 0;
                    let maxWord = maximalWord(textSegment, innerOffset);
                    if (maxWord.wordEnd > innerOffset) {
                        wordEnd += (maxWord.wordEnd - innerOffset);
                    }
                    return (maxWord.wordEnd === textSegment.text.length);
            }
        }
        return true;
    };

    let segoff = mergeTree.getContainingSegment(pos,
        SharedString.UniversalSequenceNumber, mergeTree.collabWindow.clientId);
    if (segoff.segment && (segoff.segment.getType() === SharedString.SegmentType.Text)) {
        let textSegment = <SharedString.TextSegment>segoff.segment;
        let maxWord = maximalWord(textSegment, segoff.offset);
        if (maxWord.wordStart < maxWord.wordEnd) {
            let segStartPos = pos - segoff.offset;
            wordStart = segStartPos + maxWord.wordStart;
            wordEnd = segStartPos + maxWord.wordEnd;
            if (maxWord.wordStart === 0) {
                mergeTree.leftExcursion(segoff.segment, expandWordBackward);
            }
            if (maxWord.wordEnd === textSegment.text.length) {
                mergeTree.rightExcursion(segoff.segment, expandWordForward);
            }
        }
        if (wordStart >= 0) {
            return <IWordRange>{ wordStart, wordEnd };
        }
    }
}

function getLocalRefPos(flowView: FlowView, localRef: SharedString.LocalReference) {
    return flowView.client.mergeTree.getOffset(localRef.segment, SharedString.UniversalSequenceNumber,
        flowView.client.getClientId()) + localRef.offset;
}

function getContainingSegment(flowView: FlowView, pos: number): ISegmentOffset {
    return flowView.client.mergeTree.getContainingSegment(pos, SharedString.UniversalSequenceNumber,
        flowView.client.getClientId());
}

function findTile(flowView: FlowView, startPos: number, tileType: string, preceding = true) {
    return flowView.client.mergeTree.findTile(startPos, flowView.client.getClientId(), tileType, preceding);
}

function getOffset(flowView: FlowView, segment: SharedString.Segment) {
    return flowView.client.mergeTree.getOffset(segment, SharedString.UniversalSequenceNumber,
        flowView.client.getClientId());
}

function preventD(e: Event) {
    e.returnValue = false;
    e.preventDefault();
    return false;
}

export class FlowView extends ui.Component {
    public static docStartPosition = 0;
    public timeToImpression: number;
    public timeToLoad: number;
    public timeToEdit: number;
    public timeToCollab: number;
    public prevTopSegment: SharedString.TextSegment;
    public viewportStartPos: number;
    public viewportEndPos: number;
    public cursorSpan: HTMLSpanElement;
    public viewportDiv: HTMLDivElement;
    public viewportRect: ui.Rectangle;
    public client: SharedString.Client;
    public historyClient: SharedString.Client;
    public historyWidget: HTMLDivElement;
    public historyBubble: HTMLDivElement;
    public historyVersion: HTMLSpanElement;
    public savedClient: SharedString.Client;
    public ticking = false;
    public wheelTicking = false;
    public topChar = -1;
    public cursor: Cursor;
    public presenceMap: types.IMap;
    public bookmarks: SharedIntervalCollection;
    public comments: SharedIntervalCollection;
    public presenceMapView: types.IMapView;
    public presenceVector: ILocalPresenceInfo[] = [];
    public docRoot: types.IMapView;
    public curPG: SharedString.Marker;
    private lastVerticalX = -1;
    private randWordTimer: any;
    private pendingRender = false;
    private diagCharPort = false;
    private targetTranslation: string;

    constructor(
        element: HTMLDivElement,
        public collabDocument: api.Document,
        public sharedString: SharedString.SharedString,
        public status: Status,
        public options: Object = undefined) {

        super(element);

        this.client = sharedString.client;
        this.viewportDiv = document.createElement("div");
        this.element.appendChild(this.viewportDiv);
        const translationLanguage = "translationLanguage";
        this.targetTranslation = options[translationLanguage]
            ? `translation-${options[translationLanguage]}`
            : undefined;

        this.statusMessage("li", " ");
        this.statusMessage("si", " ");
        sharedString.on("op", (msg: core.ISequencedObjectMessage) => {
            if (msg.clientId !== this.client.longClientId) {
                let delta = <SharedString.IMergeTreeOp>msg.contents;
                if (this.applyOp(delta, msg)) {
                    this.queueRender(msg);
                }
            }
        });

        this.cursor = new Cursor(this.viewportDiv);
        this.setViewOption(this.options);
    }

    public treeForViewport() {
        console.log(this.sharedString.client.mergeTree.rangeToString(this.viewportStartPos, this.viewportEndPos));
    }

    public measureClone() {
        let clock = Date.now();
        this.client.cloneFromSegments();
        console.log(`clone took ${Date.now() - clock}ms`);
    }

    public createBookmarks(k: number) {
        let len = this.sharedString.client.getLength();
        for (let i = 0; i < k; i++) {
            let pos1 = Math.floor(Math.random() * (len - 1));
            let intervalLen = Math.max(1, Math.floor(Math.random() * Math.min(len - pos1, 150)));
            let props = { clid: this.sharedString.client.longClientId, user: this.sharedString.client.userInfo };
            this.bookmarks.add(pos1, pos1 + intervalLen, SharedString.IntervalType.Simple,
                props);
        }
        this.localQueueRender(-1);
    }

    public xUpdateHistoryBubble(x: number) {
        let widgetDivBounds = this.historyWidget.getBoundingClientRect();
        let w = widgetDivBounds.width - 14;
        let diffX = x - (widgetDivBounds.left + 7);
        if (diffX <= 0) {
            diffX = 0;
        }
        let pct = diffX / w;
        let l = 7 + Math.floor(pct * w);
        let seq = this.client.historyToPct(pct);
        this.historyVersion.innerText = `Version @${seq}`;
        this.historyBubble.style.left = `${l}px`;
        this.cursor.pos = FlowView.docStartPosition;
        this.localQueueRender(FlowView.docStartPosition);
    }

    public updateHistoryBubble(seq: number) {
        let widgetDivBounds = this.historyWidget.getBoundingClientRect();
        let w = widgetDivBounds.width - 14;
        let count = this.client.undoSegments.length + this.client.redoSegments.length;
        let pct = this.client.undoSegments.length / count;
        let l = 7 + Math.floor(pct * w);
        this.historyBubble.style.left = `${l}px`;
        this.historyVersion.innerText = `Version @${seq}`;
    }

    public makeHistoryWidget() {
        let bounds = ui.Rectangle.fromClientRect(this.status.element.getBoundingClientRect());
        let x = Math.floor(bounds.width / 2);
        let y = 2;
        let widgetRect = new ui.Rectangle(x, y, Math.floor(bounds.width * 0.4),
            (bounds.height - 4));
        let widgetDiv = document.createElement("div");
        widgetRect.conformElement(widgetDiv);
        widgetDiv.style.zIndex = "3";
        let bubble = document.createElement("div");
        widgetDiv.style.borderRadius = "6px";
        bubble.style.position = "absolute";
        bubble.style.width = "8px";
        bubble.style.height = `${bounds.height - 6}px`;
        bubble.style.borderRadius = "5px";
        bubble.style.top = "1px";
        bubble.style.left = `${widgetRect.width - 7}px`;
        bubble.style.backgroundColor = "pink";
        widgetDiv.style.backgroundColor = "rgba(179,179,179,0.3)";
        widgetDiv.appendChild(bubble);
        let versionSpan = document.createElement("span");
        widgetDiv.appendChild(versionSpan);
        versionSpan.innerText = "History";
        versionSpan.style.padding = "3px";
        this.historyVersion = versionSpan;
        this.historyWidget = widgetDiv;
        this.historyBubble = bubble;
        let clickHistory = (ev: MouseEvent) => {
            this.xUpdateHistoryBubble(ev.clientX);
        };
        let mouseDownBubble = (ev: MouseEvent) => {
            widgetDiv.onmousemove = clickHistory;
        };
        let cancelHistory = (ev: MouseEvent) => {
            widgetDiv.onmousemove = preventD;
        };
        bubble.onmousedown = mouseDownBubble;
        widgetDiv.onmouseup = cancelHistory;
        widgetDiv.onmousemove = preventD;
        bubble.onmouseup = cancelHistory;
        this.status.addSlider(this.historyWidget);
    }
    public goHistorical() {
        if (!this.historyClient) {
            this.historyClient = this.client.cloneFromSegments();
            this.savedClient = this.client;
            this.client = this.historyClient;
            this.makeHistoryWidget();
        }
    }

    public backToTheFuture() {
        if (this.historyClient) {
            this.client = this.savedClient;
            this.historyClient = undefined;
            this.status.removeSlider();
            this.topChar = 0;
            this.localQueueRender(0);
        }
    }

    public historyBack() {
        this.goHistorical();
        if (this.client.undoSegments.length > 0) {
            let seq = this.client.undo();
            this.updateHistoryBubble(seq);
            this.cursor.pos = FlowView.docStartPosition;
            this.localQueueRender(FlowView.docStartPosition);
        }
    }

    public historyForward() {
        this.goHistorical();
        if (this.client.redoSegments.length > 0) {
            let seq = this.client.redo();
            this.updateHistoryBubble(seq);
            this.cursor.pos = FlowView.docStartPosition;
            this.localQueueRender(FlowView.docStartPosition);
        }
    }

    public addPresenceMap(presenceMap: types.IMap) {
        this.presenceMap = presenceMap;
        presenceMap.on("valueChanged", (delta: types.IValueChanged) => {
            this.remotePresenceUpdate(delta);
        });
        presenceMap.getView().then((v) => {
            this.presenceMapView = v;
            this.updatePresence();
        });
    }

    public presenceInfoInRange(start: number, end: number) {
        for (let i = 0, len = this.presenceVector.length; i < len; i++) {
            let presenceInfo = this.presenceVector[i];
            if (presenceInfo) {
                if ((start <= presenceInfo.xformPos) && (presenceInfo.xformPos <= end)) {
                    return presenceInfo;
                }
            }
        }
    }

    public updatePresencePositions() {
        for (let i = 0, len = this.presenceVector.length; i < len; i++) {
            let remotePresenceInfo = this.presenceVector[i];
            if (remotePresenceInfo) {
                remotePresenceInfo.xformPos = getLocalRefPos(this, remotePresenceInfo.localRef);
            }
        }
    }

    public updatePresenceVector(localPresenceInfo: ILocalPresenceInfo) {
        localPresenceInfo.xformPos = getLocalRefPos(this, localPresenceInfo.localRef);
        let presentPresence = this.presenceVector[localPresenceInfo.clientId];
        let tempXformPos = -1;

        if (presentPresence) {
            if (presentPresence.cursor) {
                localPresenceInfo.cursor = presentPresence.cursor;
                localPresenceInfo.cursor.presenceInfo = localPresenceInfo;
                localPresenceInfo.cursor.presenceInfoUpdated = true;
            }
            let baseSegment = <SharedString.BaseSegment>presentPresence.localRef.segment;
            this.client.mergeTree.removeLocalReference(baseSegment, presentPresence.localRef);
            tempXformPos = presentPresence.xformPos;
        }
        this.client.mergeTree.addLocalReference(localPresenceInfo.localRef);
        this.presenceVector[localPresenceInfo.clientId] = localPresenceInfo;
        if (localPresenceInfo.xformPos !== tempXformPos) {
            this.presenceQueueRender(localPresenceInfo);
        }
    }

    public remotePresenceFromEdit(longClientId: string, userInfo: IAuthenticatedUser, refseq: number, oldpos: number, posAdjust = 0) {
        let remotePosInfo = <IRemotePresenceInfo>{
            clientId: this.client.getOrAddShortClientId(longClientId, userInfo),
            key: userInfo === null ? longClientId : userInfo.user.id,
            origPos: oldpos + posAdjust,
            refseq,
        };
        this.remotePresenceToLocal(remotePosInfo, posAdjust);
    }

    public remotePresenceToLocal(remotePresenceInfo: IRemotePresenceInfo, posAdjust = 0) {
        let segoff = this.client.mergeTree.getContainingSegment(remotePresenceInfo.origPos,
            remotePresenceInfo.refseq, remotePresenceInfo.clientId);
        if (segoff.segment === undefined) {
            if (remotePresenceInfo.origPos === this.client.getLength()) {
                segoff = this.client.mergeTree.getContainingSegment(remotePresenceInfo.origPos,
                    remotePresenceInfo.refseq, remotePresenceInfo.clientId);
                if (segoff.segment) {
                    segoff.offset++;
                }
            }
        }
        if (segoff.segment) {
            let localPresenceInfo = <ILocalPresenceInfo>{
                clientId: remotePresenceInfo.clientId,
                fresh: true,
                key: remotePresenceInfo.key,
                localRef: new SharedString.LocalReference(<SharedString.BaseSegment>segoff.segment, segoff.offset,
                    SharedString.ReferenceType.SlideOnRemove),
            };

            this.updatePresenceVector(localPresenceInfo);
        }
    }
    public remotePresenceUpdate(delta: types.IValueChanged) {
        if (delta.key !== this.client.longClientId) {
            let remotePresenceInfo = <IRemotePresenceInfo>this.presenceMapView.get(delta.key);
            // TODO (userinfo): This might not be the case.
            remotePresenceInfo.clientId = this.client.getOrAddShortClientId(delta.key);
            const userInfo = this.client.getUserInfo(remotePresenceInfo.clientId);
            remotePresenceInfo.key = (userInfo === null) ? delta.key : userInfo.user.id;
            this.remotePresenceToLocal(remotePresenceInfo);
        }
    }

    public updatePresence() {
        if (this.presenceMapView) {
            let presenceInfo = <IRemotePresenceInfo>{
                origPos: this.cursor.pos,
                refseq: this.client.getCurrentSeq(),
            };
            this.presenceMapView.set(this.client.longClientId, presenceInfo);
        }
    }

    public statusMessage(key: string, msg: string) {
        this.status.add(key, msg);
    }

    public firstLineDiv() {
        return this.lineDivSelect((elm) => (elm), this.viewportDiv, false);
    }

    public lastLineDiv() {
        return this.lineDivSelect((elm) => (elm), this.viewportDiv, false, true);
    }

    /**
     * Returns the (x, y) coordinate of the given position relative to the FlowView's coordinate system or null
     * if the position is not visible.
     */
    public getPositionLocation(position: number): ui.IPoint {
        const lineDiv = findLineDiv(position, this, true);
        if (!lineDiv) {
            return null;
        }

        // Estimate placement location
        const text = this.client.getText(lineDiv.linePos, position);
        const textWidth = getTextWidth(text, lineDiv.style.font);
        const lineDivRect = lineDiv.getBoundingClientRect();

        const location = { x: lineDivRect.left + textWidth, y: lineDivRect.bottom };

        return location;
    }

    /**
     * Retrieves the nearest sequence position relative to the given viewport location
     */
    public getNearestPosition(location: ui.IPoint): number {
        const lineDivs: ILineDiv[] = [];
        this.lineDivSelect(
            (lineDiv) => {
                lineDivs.push(lineDiv);
                return null;
            },
            this.viewportDiv,
            false);

        // Search for the nearest line divs to the element
        const closestUp = closestNorth(lineDivs, location.y);
        const closestDown = closestSouth(lineDivs, location.y);

        // And then the nearest location within them
        let distance = Number.MAX_VALUE;
        let position: number;

        if (closestUp !== -1) {
            const upPosition = this.getPosFromPixels(lineDivs[closestUp], location.x);
            const upLocation = this.getPositionLocation(upPosition);
            distance = ui.distanceSquared(location, upLocation);
            position = upPosition;
        }

        if (closestDown !== -1) {
            const downPosition = this.getPosFromPixels(lineDivs[closestDown], location.x);
            const downLocation = this.getPositionLocation(downPosition);
            const downDistance = ui.distanceSquared(location, downLocation);

            if (downDistance < distance) {
                distance = downDistance;
                position = downPosition;
            }
        }

        return position;
    }

    public checkRow(lineDiv: ILineDiv, fn: (lineDiv: ILineDiv) => ILineDiv, rev?: boolean) {
        let rowDiv = <IRowDiv>lineDiv;
        let oldRowDiv: IRowDiv;
        while (rowDiv && (rowDiv !== oldRowDiv) && rowDiv.rowView) {
            oldRowDiv = rowDiv;
            lineDiv = undefined;
            for (let box of rowDiv.rowView.boxes) {
                let innerDiv = this.lineDivSelect(fn, box.viewport.div, true, rev);
                if (innerDiv) {
                    lineDiv = innerDiv;
                    rowDiv = <IRowDiv>innerDiv;
                    break;
                }
            }
        }
        return lineDiv;
    }

    public lineDivSelect(fn: (lineDiv: ILineDiv) => ILineDiv, viewportDiv: IViewportDiv, dive = false, rev?: boolean) {
        if (rev) {
            let elm = <ILineDiv>viewportDiv.lastElementChild;
            while (elm) {
                if (elm.linePos !== undefined) {
                    let lineDiv = fn(elm);
                    if (lineDiv) {
                        if (dive) {
                            lineDiv = this.checkRow(lineDiv, fn, rev);
                        }
                        return lineDiv;
                    }
                }
                elm = <ILineDiv>elm.previousElementSibling;
            }

        } else {
            let elm = <ILineDiv>viewportDiv.firstElementChild;
            while (elm) {
                if (elm.linePos !== undefined) {
                    let lineDiv = fn(elm);
                    if (lineDiv) {
                        if (dive) {
                            lineDiv = this.checkRow(lineDiv, fn, rev);
                        }
                        return lineDiv;
                    }
                }
                elm = <ILineDiv>elm.nextElementSibling;
            }
        }
    }

    public clickSpan(x: number, y: number, elm: HTMLSpanElement) {
        let span = <ISegSpan>elm;
        let elmOff = pointerToElementOffsetWebkit(x, y);
        if (elmOff) {
            let computed = elmOffToSegOff(elmOff, span);
            if (span.offset) {
                computed += span.offset;
            }
            this.cursor.pos = span.segPos + computed;
            let tilePos = findTile(this, this.cursor.pos, "pg", false);
            if (tilePos) {
                this.curPG = <SharedString.Marker>tilePos.tile;
            }
            this.updatePresence();
            this.cursor.updateView(this);
            return true;
        }
    }

    public getPosFromPixels(targetLineDiv: ILineDiv, x: number) {
        let position: number = undefined;

        if (targetLineDiv && (targetLineDiv.linePos !== undefined)) {
            let y: number;
            let targetLineBounds = targetLineDiv.getBoundingClientRect();
            y = targetLineBounds.top + Math.floor(targetLineBounds.height / 2);
            let elm = document.elementFromPoint(x, y);
            if (elm.tagName === "DIV") {
                if ((targetLineDiv.lineEnd - targetLineDiv.linePos) === 1) {
                    // empty line
                    position = targetLineDiv.linePos;
                } else if (targetLineDiv === elm) {
                    if (targetLineDiv.indentWidth !== undefined) {
                        let relX = x - targetLineBounds.left;
                        if (relX <= targetLineDiv.indentWidth) {
                            position = targetLineDiv.linePos;
                        } else {
                            position = targetLineDiv.lineEnd;
                        }
                    } else {
                        position = targetLineDiv.lineEnd;
                    }
                } else {
                    // content div
                    if (x <= targetLineBounds.left) {
                        position = targetLineDiv.linePos;
                    } else {
                        position = targetLineDiv.lineEnd;
                    }
                }

            } else if (elm.tagName === "SPAN") {
                let span = <ISegSpan>elm;
                let elmOff = pointerToElementOffsetWebkit(x, y);
                if (elmOff) {
                    let computed = elmOffToSegOff(elmOff, span);
                    if (span.offset) {
                        computed += span.offset;
                    }
                    position = span.segPos + computed;
                }
            }
        }

        return position;
    }

    // TODO: handle symbol div
    public setCursorPosFromPixels(targetLineDiv: ILineDiv, x: number) {
        const position = this.getPosFromPixels(targetLineDiv, x);
        if (position) {
            this.cursor.pos = position;
            return true;
        } else {
            return false;
        }
    }

    public getCanonicalX() {
        let cursorRect = this.cursor.rect();
        let x: number;
        if (this.lastVerticalX >= 0) {
            x = this.lastVerticalX;
        } else {
            x = Math.floor(cursorRect.left);
            this.lastVerticalX = x;
        }
        return x;
    }

    public cursorRev() {
        if (this.cursor.pos > FlowView.docStartPosition) {
            this.cursor.pos--;
            let segoff = getContainingSegment(this, this.cursor.pos);
            if (segoff.segment.getType() !== SharedString.SegmentType.Text) {
                // REVIEW: assume marker for now (could be external later)
                let marker = <SharedString.Marker>segoff.segment;
                if ((marker.refType & SharedString.ReferenceType.Tile) &&
                    (marker.hasTileLabel("pg"))) {
                    if (marker.hasRangeLabel("table") && (marker.refType & SharedString.ReferenceType.NestEnd)) {
                        this.cursorRev();
                    }
                } else {
                    this.cursorRev();
                }
            }
        }
    }

    public cursorFwd() {
        if (this.cursor.pos < (this.client.getLength() - 1)) {
            this.cursor.pos++;

            let segoff = this.client.mergeTree.getContainingSegment(this.cursor.pos, SharedString.UniversalSequenceNumber,
                this.client.getClientId());
            if (segoff.segment.getType() !== SharedString.SegmentType.Text) {
                // REVIEW: assume marker for now
                let marker = <SharedString.Marker>segoff.segment;
                if ((marker.refType & SharedString.ReferenceType.Tile) &&
                    (marker.hasTileLabel("pg"))) {
                    if (marker.hasRangeLabel("table") && (marker.refType & SharedString.ReferenceType.NestEnd)) {
                        this.cursorFwd();
                    } else {
                        return;
                    }
                } else if (marker.refType & SharedString.ReferenceType.NestBegin) {
                    if (marker.hasRangeLabel("table")) {
                        this.cursor.pos += 3;
                    } else if (marker.hasRangeLabel("row")) {
                        this.cursor.pos += 2;
                    } else if (marker.hasRangeLabel("box")) {
                        this.cursor.pos += 1;
                    } else {
                        this.cursorFwd();
                    }
                } else if (marker.refType & SharedString.ReferenceType.NestEnd) {
                    if (marker.hasRangeLabel("row")) {
                        this.cursorFwd();
                    } else if (marker.hasRangeLabel("table")) {
                        this.cursor.pos += 2;
                    } else {
                        this.cursorFwd();
                    }
                } else {
                    this.cursorFwd();
                }
            }
        }
    }

    public verticalMove(lineCount: number) {
        let up = lineCount < 0;
        let lineDiv = this.cursor.lineDiv();
        let targetLineDiv: ILineDiv;
        if (lineCount < 0) {
            targetLineDiv = <ILineDiv>lineDiv.previousElementSibling;
        } else {
            targetLineDiv = <ILineDiv>lineDiv.nextElementSibling;
        }
        let x = this.getCanonicalX();

        // if line div is row, then find line in box closest to x
        function checkInTable() {
            let rowDiv = <IRowDiv>targetLineDiv;
            while (rowDiv && rowDiv.rowView) {
                if (rowDiv.rowView) {
                    let box = rowDiv.rowView.findClosestBox(x);
                    if (box) {
                        if (up) {
                            targetLineDiv = box.viewport.lastLineDiv();
                        } else {
                            targetLineDiv = box.viewport.firstLineDiv();
                        }
                        rowDiv = <IRowDiv>targetLineDiv;
                    } else {
                        break;
                    }
                }
            }
        }

        if (targetLineDiv) {
            checkInTable();
            return this.setCursorPosFromPixels(targetLineDiv, x);
        } else {
            // TODO: handle nested tables
            // go out to row containing this line (line may be at top or bottom of box)
            let rowDiv = findRowParent(lineDiv);
            if (rowDiv && rowDiv.rowView) {
                let rowView = rowDiv.rowView;
                let tableView = rowView.table;
                let targetRow: RowView;
                if (up) {
                    targetRow = tableView.findPrecedingRow(rowView);
                } else {
                    targetRow = tableView.findNextRow(rowView);
                }
                if (targetRow) {
                    let box = targetRow.findClosestBox(x);
                    if (box) {
                        if (up) {
                            targetLineDiv = box.viewport.lastLineDiv();
                        } else {
                            targetLineDiv = box.viewport.firstLineDiv();
                        }
                    }
                    return this.setCursorPosFromPixels(targetLineDiv, x);
                } else {
                    // top or bottom row of table
                    if (up) {
                        targetLineDiv = <ILineDiv>rowDiv.previousElementSibling;
                    } else {
                        targetLineDiv = <ILineDiv>rowDiv.nextElementSibling;
                    }
                    if (targetLineDiv) {
                        checkInTable();
                        return this.setCursorPosFromPixels(targetLineDiv, x);
                    }
                }
            }
        }
    }

    public viewportCharCount() {
        return this.viewportEndPos - this.viewportStartPos;
    }

    public setEdit(docRoot: types.IMapView) {
        this.docRoot = docRoot;

        window.oncontextmenu = preventD;
        this.element.onmousemove = preventD;
        this.element.onmouseup = preventD;
        this.element.onselectstart = preventD;

        this.element.onmousedown = (e) => {
            if (e.button === 0) {
                let span = <ISegSpan>e.target;
                let segspan: ISegSpan;
                if (span.seg) {
                    segspan = span;
                } else {
                    segspan = <ISegSpan>span.parentElement;
                }
                if (segspan && segspan.seg) {
                    this.clickSpan(e.clientX, e.clientY, segspan);
                }
                e.preventDefault();
                e.returnValue = false;
                return false;
            } else if (e.button === 2) {
                e.preventDefault();
                e.returnValue = false;
                return false;
            }
        };

        this.element.onmousewheel = (e) => {
            if (!this.wheelTicking) {
                let factor = 20;
                let inputDelta = e.wheelDelta;
                if (Math.abs(e.wheelDelta) === 120) {
                    inputDelta = e.wheelDelta / 6;
                } else {
                    inputDelta = e.wheelDelta / 2;
                }
                let delta = factor * inputDelta;
                // tslint:disable-next-line:max-line-length
                // console.log(`top char: ${this.topChar - delta} factor ${factor}; delta: ${delta} wheel: ${e.wheelDeltaY} ${e.wheelDelta} ${e.detail}`);
                setTimeout(() => {
                    this.render(Math.floor(this.topChar - delta));
                    this.apresScroll(delta < 0);
                    this.wheelTicking = false;
                }, 20);
                this.wheelTicking = true;
            }
            e.preventDefault();
            e.returnValue = false;
        };

        let keydownHandler = (e: KeyboardEvent) => {
            let saveLastVertX = this.lastVerticalX;
            let specialKey = true;
            this.lastVerticalX = -1;
            if (e.ctrlKey && (e.keyCode !== 17)) {
                this.keyCmd(e.keyCode);
            } else if (e.keyCode === KeyCode.TAB) {
                this.handleTAB(e.shiftKey);
            } else if (e.keyCode === KeyCode.backspace) {
                this.cursor.pos--;
                this.sharedString.removeText(this.cursor.pos, this.cursor.pos + 1);
                this.localQueueRender(this.cursor.pos);
            } else if (((e.keyCode === KeyCode.pageUp) || (e.keyCode === KeyCode.pageDown)) && (!this.ticking)) {
                setTimeout(() => {
                    this.scroll(e.keyCode === KeyCode.pageUp);
                    this.ticking = false;
                }, 20);
                this.ticking = true;
            } else if (e.keyCode === KeyCode.home) {
                this.cursor.pos = FlowView.docStartPosition;
                this.render(FlowView.docStartPosition);
            } else if (e.keyCode === KeyCode.end) {
                let halfport = Math.floor(this.viewportCharCount() / 2);
                let topChar = this.client.getLength() - halfport;
                this.cursor.pos = topChar;
                this.updatePresence();
                this.render(topChar);
            } else if (e.keyCode === KeyCode.rightArrow) {
                if (this.cursor.pos < (this.client.getLength() - 1)) {
                    if (this.cursor.pos === this.viewportEndPos) {
                        this.scroll(false, true);
                    }
                    this.cursorFwd();
                    this.updatePresence();
                    this.cursor.updateView(this);
                }
            } else if (e.keyCode === KeyCode.leftArrow) {
                if (this.cursor.pos > FlowView.docStartPosition) {
                    if (this.cursor.pos === this.viewportStartPos) {
                        this.scroll(true, true);
                    }
                    this.cursorRev();
                    this.updatePresence();
                    this.cursor.updateView(this);
                }
            } else if ((e.keyCode === KeyCode.upArrow) || (e.keyCode === KeyCode.downArrow)) {
                this.lastVerticalX = saveLastVertX;
                let lineCount = 1;
                if (e.keyCode === KeyCode.upArrow) {
                    lineCount = -1;
                }
                let vpEnd = this.viewportEndPos;
                let maxPos = this.client.getLength() - 1;
                if (vpEnd < maxPos) {
                    if (!this.verticalMove(lineCount)) {
                        this.scroll(lineCount < 0, true);
                        if (lineCount > 0) {
                            while (vpEnd === this.viewportEndPos) {
                                if (this.cursor.pos > maxPos) {
                                    this.cursor.pos = maxPos;
                                    break;
                                }
                                this.scroll(lineCount < 0, true);
                            }
                        }
                        this.verticalMove(lineCount);
                    }
                    if (this.cursor.pos > maxPos) {
                        this.cursor.pos = maxPos;
                    }
                    this.updatePresence();
                    this.cursor.updateView(this);
                }
            } else {
                if (!e.ctrlKey) {
                    specialKey = false;
                }
            }
            if (specialKey) {
                e.preventDefault();
                e.returnValue = false;
            }
        };

        let keypressHandler = (e: KeyboardEvent) => {
            let pos = this.cursor.pos;
            this.cursor.pos++;
            let code = e.charCode;
            if (code === CharacterCodes.cr) {
                // TODO: other labels; for now assume only list/pg tile labels
                let curTilePos = findTile(this, pos, "pg", false);
                let pgMarker = <IParagraphMarker>curTilePos.tile;
                let pgPos = curTilePos.pos;
                clearContentCaches(pgMarker);
                let curProps = pgMarker.properties;
                let newProps = SharedString.createMap<any>();
                let newLabels = ["pg"];
                if (isListTile(pgMarker)) {
                    newLabels.push("list");
                    newProps.indentLevel = curProps.indentLevel;
                    newProps.listKind = curProps.listKind;
                }
                newProps[SharedString.reservedTileLabelsKey] = newLabels;
                // TODO: place in group op
                // old marker gets new props
                this.sharedString.annotateRange(newProps, pgPos, pgPos + 1,
                    { name: "rewrite" });
                // new marker gets existing props
                this.sharedString.insertMarker(pos, SharedString.ReferenceType.Tile, curProps);
            } else {
                this.sharedString.insertText(String.fromCharCode(code), pos);
                this.updatePGInfo(pos);
            }
            this.localQueueRender(this.cursor.pos);

        };

        // Register for keyboard messages
        this.on("keydown", keydownHandler);
        this.on("keypress", keypressHandler);
    }

    public viewTileProps() {
        let searchPos = this.cursor.pos;
        if (this.cursor.pos === this.cursor.lineDiv().lineEnd) {
            searchPos--;
        }
        let tileInfo = findTile(this, searchPos, "pg", false);
        if (tileInfo) {
            let buf = "";
            if (tileInfo.tile.properties) {
                // tslint:disable:forin
                for (let key in tileInfo.tile.properties) {
                    buf += ` { ${key}: ${tileInfo.tile.properties[key]} }`;
                }
            }

            const translationLangauge = "translation-en";
            tileInfo.tile.properties[translationLangauge] =
                "Do not ask for whom the bell tolls; it tolls for thee! A stitch in time saves nine! You can't tell which way the train went by looking at the tracks!";
            let lc = !!(<IParagraphMarker>tileInfo.tile).listCache;
            console.log(`tile at pos ${tileInfo.pos} with props${buf} and list cache: ${lc}`);
        }
    }

    public setList(listKind = 0) {
        let searchPos = this.cursor.pos;
        let tileInfo = findTile(this, searchPos, "pg", false);
        if (tileInfo) {
            let tile = <IParagraphMarker>tileInfo.tile;
            let listStatus = false;
            if (tile.hasTileLabel("list")) {
                listStatus = true;
            }
            let curLabels = <string[]>tile.properties[SharedString.reservedTileLabelsKey];

            if (listStatus) {
                let remainingLabels = curLabels.filter((l) => l !== "list");
                this.sharedString.annotateRange({
                    [SharedString.reservedTileLabelsKey]: remainingLabels,
                    series: null,
                }, tileInfo.pos, tileInfo.pos + 1);
            } else {
                let augLabels = curLabels.slice();
                augLabels.push("list");
                let indentLevel = 1;
                if (tile.properties && tile.properties.indentLevel) {
                    indentLevel = tile.properties.indentLevel;
                }
                this.sharedString.annotateRange({
                    [SharedString.reservedTileLabelsKey]: augLabels,
                    indentLevel,
                    listKind,
                }, tileInfo.pos, tileInfo.pos + 1);
            }
            tile.listCache = undefined;
            this.localQueueRender(this.cursor.pos);
        }
    }

    // TODO: tab stops in non-list, non-table paragraphs
    public handleTAB(shift = false) {
        let searchPos = this.cursor.pos;
        let tileInfo = findTile(this, searchPos, "pg", false);
        if (tileInfo) {
            let cursorContext =
                this.client.mergeTree.getStackContext(tileInfo.pos, this.client.getClientId(), ["table", "box", "row"]);
            if (cursorContext.table && (!cursorContext.table.empty())) {
                let tableMarker = <ITableMarker>cursorContext.table.top();
                let tableView = tableMarker.view;
                if (cursorContext.box && (!cursorContext.box.empty())) {
                    let box = <IBoxMarker>cursorContext.box.top();
                    let toBox: BoxView;
                    if (shift) {
                        toBox = tableView.prevBox(box.view);
                    } else {
                        toBox = tableView.nextBox(box.view);
                    }
                    if (toBox) {
                        let offset = this.client.mergeTree.getOffset(toBox.marker,
                            SharedString.UniversalSequenceNumber, this.client.getClientId());
                        this.cursor.pos = offset + 1;
                    } else {
                        if (shift) {
                            let offset = this.client.mergeTree.getOffset(tableView.tableMarker,
                                SharedString.UniversalSequenceNumber, this.client.getClientId());
                            this.cursor.pos = offset - 1;
                        } else {
                            let endOffset = this.client.mergeTree.getOffset(tableView.endTableMarker,
                                SharedString.UniversalSequenceNumber, this.client.getClientId());
                            this.cursor.pos = endOffset + 1;
                        }
                    }
                    this.updatePresence();
                    this.cursor.updateView(this);
                }
            } else {
                let tile = <IParagraphMarker>tileInfo.tile;
                this.increaseIndent(tile, tileInfo.pos, shift);
            }
        }
    }

    public toggleBlockquote() {
        let tileInfo = findTile(this, this.cursor.pos, "pg", false);
        if (tileInfo) {
            let tile = tileInfo.tile;
            let props = tile.properties;
            if (props && props.blockquote) {
                this.sharedString.annotateRange({ blockquote: false }, tileInfo.pos, tileInfo.pos + 1);
            } else {
                this.sharedString.annotateRange({ blockquote: true }, tileInfo.pos, tileInfo.pos + 1);
            }
            this.localQueueRender(this.cursor.pos);
        }
    }

    public toggleBold() {
        let propToggle = (textSegment: SharedString.TextSegment, startPos: number, endPos: number) => {
            if (textSegment.properties && textSegment.properties["font-weight"] &&
                (textSegment.properties["font-weight"] === "bold")) {
                this.sharedString.annotateRange({ "font-weight": null }, startPos, endPos);
            } else {
                this.sharedString.annotateRange({ "font-weight": "bold" }, startPos, endPos);
            }
        };
        this.toggleCurrentWord(propToggle);
    }

    public toggleUnderline() {
        let propToggle = (textSegment: SharedString.TextSegment, startPos: number, endPos: number) => {
            if (textSegment.properties && textSegment.properties["text-decoration"] &&
                (textSegment.properties["text-decoration"] === "underline")) {
                this.sharedString.annotateRange({ "text-decoration": null }, startPos, endPos);
            } else {
                this.sharedString.annotateRange({ "text-decoration": "underline" }, startPos, endPos);
            }
        };
        this.toggleCurrentWord(propToggle);
    }

    public toggleCurrentWord(propToggle: (textSegment: SharedString.TextSegment,
        startPos: number, endPos: number) => void) {
        let wordRange = getCurrentWord(this.cursor.pos, this.sharedString.client.mergeTree);
        if (wordRange) {
            let mrToggle = (segment: SharedString.Segment, segpos: number,
                refSeq: number, clientId: number, start: number, end: number) => {
                if (segment.getType() === SharedString.SegmentType.Text) {
                    let textSegment = <SharedString.TextSegment>segment;
                    // TODO: have combining op for css toggle
                    let startPos = segpos;
                    if ((start > 0) && (start < textSegment.text.length)) {
                        startPos += start;
                    }
                    let endPos = segpos + textSegment.text.length;
                    if (end < textSegment.text.length) {
                        endPos = segpos + end;
                    }
                    propToggle(textSegment, startPos, endPos);
                }
                return true;
            };
            let text = this.sharedString.client.getText(wordRange.wordStart, wordRange.wordEnd);
            console.log(`Word at cursor: [${wordRange.wordStart},${wordRange.wordEnd}) is ${text}`);
            this.sharedString.client.mergeTree.mapRange({ leaf: mrToggle }, SharedString.UniversalSequenceNumber,
                this.sharedString.client.getClientId(), undefined, wordRange.wordStart, wordRange.wordEnd);
            this.localQueueRender(this.cursor.pos);
        }

    }

    public keyCmd(charCode: number) {
        switch (charCode) {
            case CharacterCodes.K:
                this.historyBack();
                break;
            case CharacterCodes.J:
                this.historyForward();
                break;
            case CharacterCodes.Q:
                this.backToTheFuture();
                break;
            case CharacterCodes.R:
                this.updatePGInfo(this.cursor.pos - 1);
                createTable(this.cursor.pos, this);
                this.localQueueRender(this.cursor.pos);
                break;
            case CharacterCodes.L:
                this.setList();
                break;
            case CharacterCodes.B: {
                // this.toggleBold();
                this.createBookmarks(5000);
                break;
            }
            case CharacterCodes.I: {
                // this.toggleItalic("italic");
                break;
            }
            case CharacterCodes.U: {
                this.toggleUnderline();
                break;
            }
            case CharacterCodes.D:
                this.setList(1);
                break;
            case CharacterCodes.G:
                this.viewTileProps();
                this.localQueueRender(this.cursor.pos);
                break;
            case CharacterCodes.S:
                this.collabDocument.save();
                break;
            default:
                console.log(`got command key ${String.fromCharCode(charCode)}`);
                break;
        }
    }

    public testWordInfo() {
        let text = this.sharedString.client.getText();
        let nonWhitespace = text.split(/\s+/g);
        console.log(`non ws count: ${nonWhitespace.length}`);
        let obj = new Object();
        for (let nws of nonWhitespace) {
            if (!obj[nws]) {
                obj[nws] = 1;
            } else {
                obj[nws]++;
            }
        }
        let count = 0;
        let uniques = <string[]>[];
        for (let key in obj) {
            if (obj.hasOwnProperty(key)) {
                count++;
                uniques.push(key);
            }
        }
        console.log(`${count} unique`);
        let clock = Date.now();
        getMultiTextWidth(uniques, "18px Times");
        console.log(`unique pp cost: ${Date.now() - clock}ms`);
    }

    public preScroll() {
        if (this.lastVerticalX === -1) {
            let rect = this.cursor.rect();
            this.lastVerticalX = rect.left;
        }
    }

    public apresScroll(up: boolean) {
        if ((this.cursor.pos < this.viewportStartPos) ||
            (this.cursor.pos >= this.viewportEndPos)) {
            let x = this.getCanonicalX();
            if (up) {
                this.setCursorPosFromPixels(this.firstLineDiv(), x);
            } else {
                this.setCursorPosFromPixels(this.lastLineDiv(), x);
            }
            this.updatePresence();
            this.cursor.updateView(this);
        }
    }

    public scroll(up: boolean, one = false) {
        let scrollTo = this.topChar;
        if (one) {
            if (up) {
                let firstLineDiv = this.firstLineDiv();
                scrollTo = firstLineDiv.linePos - 2;
                if (scrollTo < 0) {
                    return;
                }
            } else {
                let nextFirstLineDiv = <ILineDiv>this.firstLineDiv().nextElementSibling;
                if (nextFirstLineDiv) {
                    scrollTo = nextFirstLineDiv.linePos;
                } else {
                    return;
                }
            }
        } else {
            let len = this.client.getLength();
            let halfport = Math.floor(this.viewportCharCount() / 2);
            if ((up && (this.topChar === 0)) || ((!up) && (this.topChar > (len - halfport)))) {
                return;
            }
            if (up) {
                scrollTo -= halfport;
            } else {
                scrollTo += halfport;
            }
            if (scrollTo >= len) {
                scrollTo = len - 1;
            }
        }
        this.preScroll();
        this.render(scrollTo);
        this.apresScroll(up);
    }

    public render(topChar?: number, changed = false) {
        let len = this.client.getLength();
        if (len === 0) {
            return;
        }
        if (topChar !== undefined) {
            if (((this.topChar === topChar) || ((this.topChar === -1) && (topChar < 0)))
                && (!changed)) {
                return;
            }
            this.topChar = topChar;
            if (this.topChar < 0) {
                this.topChar = 0;
            }
            if (this.topChar >= len) {
                this.topChar = len - (this.viewportCharCount() / 2);
            }
        }

        let clk = Date.now();
        // TODO: consider using markers for presence info once splice segments during pg render
        this.updatePresencePositions();
        clearSubtree(this.viewportDiv);
        // this.viewportDiv.appendChild(this.cursor.editSpan);
        let renderOutput = renderTree(this.viewportDiv, this.topChar, this, this.targetTranslation);
        this.viewportStartPos = renderOutput.viewportStartPos;
        this.viewportEndPos = renderOutput.viewportEndPos;
        if (this.diagCharPort || true) {
            this.statusMessage("render", `&nbsp ${Date.now() - clk}ms`);
        }
        if (this.diagCharPort) {
            this.statusMessage("diagCharPort",
                `&nbsp sp: (${this.topChar}) ep: ${this.viewportEndPos} cp: ${this.cursor.pos}`);
        }

        this.emit("render", {
            overlayMarkers: renderOutput.overlayMarkers,
            range: { min: 1, max: this.client.getLength(), value: this.viewportStartPos },
            viewportEndPos: this.viewportEndPos,
            viewportStartPos: this.viewportStartPos,
        });
    }

    public loadFinished(clockStart = 0) {
        this.bookmarks = this.sharedString.getSharedIntervalCollection("bookmarks");
        this.comments = this.sharedString.getSharedIntervalCollection("comments");
        this.comments.add(0, 4, SharedString.IntervalType.Simple,
            { story: this.sharedString });
        this.render(0, true);
        if (clockStart > 0) {
            // tslint:disable-next-line:max-line-length
            console.log(`time to edit/impression: ${this.timeToEdit} time to load: ${Date.now() - clockStart}ms len: ${this.sharedString.client.getLength()} - ${performanceNow()}`);
        }
        const presenceMap = this.docRoot.get("presence") as types.IMap;
        this.addPresenceMap(presenceMap);
        let intervalMap = this.sharedString.intervalCollections.getMap();
        intervalMap.on("valueChanged", (delta: types.IValueChanged) => {
            this.queueRender(undefined, true);
        });
        // this.testWordInfo();
    }

    public randomWordMove() {
        let client = this.sharedString.client;
        let word1 = findRandomWord(client.mergeTree, client.getClientId());
        if (word1) {
            let removeStart = word1.pos;
            let removeEnd = removeStart + word1.text.length;
            this.sharedString.removeText(removeStart, removeEnd);
            let word2 = findRandomWord(client.mergeTree, client.getClientId());
            while (!word2) {
                word2 = findRandomWord(client.mergeTree, client.getClientId());
            }
            let pos = word2.pos + word2.text.length;
            this.sharedString.insertText(word1.text, pos);
        }
    }

    public randomWordMoveStart() {
        this.randWordTimer = setInterval(() => {
            for (let i = 0; i < 3; i++) {
                this.randomWordMove();
            }
        }, 10);
    }

    public randomWordMoveEnd() {
        clearInterval(this.randWordTimer);
    }

    public updatePGInfo(changePos: number) {
        let tileInfo = findTile(this, changePos, "pg", false);
        if (tileInfo) {
            let tile = <IParagraphMarker>tileInfo.tile;
            clearContentCaches(tile);
        } else {
            console.log("did not find pg to clear");
        }
    }

    public localQueueRender(updatePos: number) {
        if (updatePos >= 0) {
            this.updatePGInfo(updatePos);
        }
        this.pendingRender = true;
        window.requestAnimationFrame(() => {
            this.pendingRender = false;
            this.render(this.topChar, true);
        });
    }

    public setViewOption(options: Object) {
        viewOptions = options;
    }

    protected resizeCore(bounds: ui.Rectangle) {
        this.viewportRect = bounds.inner(0.92);
        ui.Rectangle.conformElementToRect(this.viewportDiv, this.viewportRect);
        if (this.client.getLength() > 0) {
            this.render(this.topChar, true);
        }
    }

    private increaseIndent(tile: IParagraphMarker, pos: number, decrease = false) {
        tile.listCache = undefined;
        if (decrease && tile.properties.indentLevel > 0) {
            this.sharedString.annotateRange({ indentLevel: -1 },
                pos, pos + 1, { name: "incr", defaultValue: 1, minValue: 0 });
        } else if (!decrease) {
            this.sharedString.annotateRange({ indentLevel: 1 }, pos, pos + 1,
                { name: "incr", defaultValue: 0 });
        }
        this.localQueueRender(this.cursor.pos);
    }

    // TODO: paragraph spanning changes and annotations
    // TODO: generalize this by using transform fwd
    private applyOp(delta: SharedString.IMergeTreeOp, msg: core.ISequencedObjectMessage) {
        // tslint:disable:switch-default
        switch (delta.type) {
            case SharedString.MergeTreeDeltaType.INSERT:
                let adjLength = 1;
                if (delta.marker) {
                    this.updatePGInfo(delta.pos1 - 1);
                } else if (delta.pos1 <= this.cursor.pos) {
                    adjLength = delta.text.length;
                    this.cursor.pos += delta.text.length;
                }
                this.remotePresenceFromEdit(msg.clientId, msg.user, msg.referenceSequenceNumber, delta.pos1, adjLength);
                this.updatePGInfo(delta.pos1);
                return true;
            case SharedString.MergeTreeDeltaType.REMOVE:
                if (delta.pos2 <= this.cursor.pos) {
                    this.cursor.pos -= (delta.pos2 - delta.pos1);
                } else if (this.cursor.pos >= delta.pos1) {
                    this.cursor.pos = delta.pos1;
                }
                this.remotePresenceFromEdit(msg.clientId, msg.user, msg.referenceSequenceNumber, delta.pos1);
                this.updatePGInfo(delta.pos1);
                return true;
            case SharedString.MergeTreeDeltaType.GROUP: {
                let opAffectsViewport = false;
                for (let groupOp of delta.ops) {
                    opAffectsViewport = opAffectsViewport || this.applyOp(groupOp, msg);
                }
                return opAffectsViewport;
            }
            case SharedString.MergeTreeDeltaType.ANNOTATE: {
                return this.posInViewport(delta.pos1) || this.posInViewport(delta.pos2 - 1);
            }
        }
    }

    private posInViewport(pos: number) {
        return ((this.viewportEndPos > pos) && (pos >= this.viewportStartPos));
    }

    private presenceQueueRender(remotePosInfo: ILocalPresenceInfo) {
        if ((!this.pendingRender) && (this.posInViewport(remotePosInfo.xformPos))) {
            this.pendingRender = true;
            window.requestAnimationFrame(() => {
                this.pendingRender = false;
                this.render(this.topChar, true);
            });
        }
    }

    private queueRender(msg: core.ISequencedObjectMessage, go = false) {
        if ((!this.pendingRender) && (go || (msg && msg.contents))) {
            this.pendingRender = true;
            window.requestAnimationFrame(() => {
                this.pendingRender = false;
                this.render(this.topChar, true);
            });
        }
    }
}<|MERGE_RESOLUTION|>--- conflicted
+++ resolved
@@ -2074,44 +2074,8 @@
                             } else {
                                 endX = getTextWidth(lineText, lineFontstr);
                             }
-<<<<<<< HEAD
-                            let bookmarkDiv = document.createElement("div");
-                            let bookendDiv1 = document.createElement("div");
-                            let bookendDiv2 = document.createElement("div");
-                            let tenthHeight = Math.max(1, Math.floor(lineDivHeight / 10));
-                            let halfHeight = Math.floor(lineDivHeight >> 1);
-                            let bookmarkRect = new ui.Rectangle(startX, halfHeight - tenthHeight,
-                                endX - startX, 2 * tenthHeight);
-                            bookmarkRect.conformElement(bookmarkDiv);
-                            contentDiv.appendChild(bookmarkDiv);
-                            new ui.Rectangle(startX, 0, 3, lineDivHeight).conformElement(bookendDiv1);
-                            if (start >= lineStart) {
-                                contentDiv.appendChild(bookendDiv1);
-                            }
-                            new ui.Rectangle(endX - 3, 0, 3, lineDivHeight).conformElement(bookendDiv2);
-                            if (end <= computedEnd) {
-                                contentDiv.appendChild(bookendDiv2);
-                            }
-                            bookmarkDiv.style.backgroundColor = "blue";
-                            bookendDiv1.style.backgroundColor = "blue";
-                            bookendDiv2.style.backgroundColor = "blue";
-                            if (b.properties && b.properties["clid"] && b.properties["user"]) {
-                                let clientId = client.getOrAddShortClientId(b.properties["clid"], b.properties["user"]);
-                                let bgColor = presenceColors[clientId % presenceColors.length];
-                                bookmarkDiv.style.backgroundColor = bgColor;
-                                bookendDiv1.style.backgroundColor = bgColor;
-                                bookendDiv2.style.backgroundColor = bgColor;
-                            }
-                            bookmarkDiv.style.opacity = "0.5";
-                            bookmarkDiv.style.zIndex = "3";
-                            bookendDiv1.style.opacity = "0.5";
-                            bookendDiv1.style.zIndex = "3";
-                            bookendDiv2.style.opacity = "0.5";
-                            bookendDiv2.style.zIndex = "3";
-=======
                             buildIntervalTieStyle(b, startX, endX, lineDivHeight,
                                 start >= lineStart, end <= computedEnd, contentDiv, client);
->>>>>>> 64313a75
                             /*
                             console.log(`line [${lineStart},${lineEnd}) matched interval [${start},${end})`);
                             if ((lineStart>end)||(lineEnd<=start)) {
