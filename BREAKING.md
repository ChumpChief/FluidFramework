--- conflicted
+++ resolved
@@ -15,18 +15,6 @@
 - Avoid using code formatting in the title (it's fine to use in the body).
 - To explain the benefit of your change, use the [What's New](https://fluidframework.com/docs/updates/v1.0.0/) section on FluidFramework.com.
 
-<<<<<<< HEAD
-# 2.0.0-internal.2.1.0
-
-## 2.0.0-internal.2.1.0 Upcoming changes
-- [Deprecated ISummarizerRuntime batchEnd listener](#Deprecated-ISummarizerRuntime-batchEnd-listener)
-
-### Deprecated ISummarizerRuntime batchEnd listener
-The `"batchEnd"` listener in `ISummarizerRuntime` has been deprecated and will be removed in a future release. Please remove all usage and implementations of `ISummarizerRuntime.on("batchEnd", ...)` and `ISummarizerRuntime.removeListener("batchEnd", ...)`.
-If these methods are needed, please refer to the `IContainerRuntimeBase` interface.
-
-## 2.0.0-internal.2.1.0 Breaking changes
-=======
 # 2.0.0-internal.3.0.0
 
 ## 2.0.0-internal.3.0.0 Upcoming changes
@@ -72,7 +60,17 @@
 ### Remove ISummarizerRuntime batchEnd listener
 The `"batchEnd"` listener in `ISummarizerRuntime` has been removed. Please remove all usage and implementations of `ISummarizerRuntime.on("batchEnd", ...)` and `ISummarizerRuntime.removeListener("batchEnd", ...)`.
 If these methods are needed, please refer to the `IContainerRuntimeBase` interface.
->>>>>>> 2b608b61
+
+# 2.0.0-internal.2.1.0
+
+## 2.0.0-internal.2.1.0 Upcoming changes
+- [Deprecated ISummarizerRuntime batchEnd listener](#Deprecated-ISummarizerRuntime-batchEnd-listener)
+
+### Deprecated ISummarizerRuntime batchEnd listener
+The `"batchEnd"` listener in `ISummarizerRuntime` has been deprecated and will be removed in a future release. Please remove all usage and implementations of `ISummarizerRuntime.on("batchEnd", ...)` and `ISummarizerRuntime.removeListener("batchEnd", ...)`.
+If these methods are needed, please refer to the `IContainerRuntimeBase` interface.
+
+## 2.0.0-internal.2.1.0 Breaking changes
 
 # 2.0.0-internal.2.0.0
 
